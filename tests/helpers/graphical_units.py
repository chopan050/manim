--- conflicted
+++ resolved
@@ -8,14 +8,10 @@
 
 import numpy as np
 
-<<<<<<< HEAD
 from manim import Manager, logger
-=======
->>>>>>> f1ce5122
 from manim.scene.scene import Scene
 
 logger = logging.getLogger("manim")
-
 
 def set_test_scene(scene_object: type[Scene], module_name: str, config):
     """Function used to set up the test data for a new feature. This will basically set up a pre-rendered frame for a scene. This is meant to be used only
@@ -52,11 +48,7 @@
 
     assert not np.all(
         data == np.array([0, 0, 0, 255]),
-<<<<<<< HEAD
     ), f"Control data generated for {manager.scene!s} only contains empty pixels."
-=======
-    ), f"Control data generated for {scene!s} only contains empty pixels."
->>>>>>> f1ce5122
     assert data.shape == (480, 854, 4)
     tests_directory = Path(__file__).absolute().parent.parent
     path_control_data = Path(tests_directory) / "control_data" / "graphical_units_data"
