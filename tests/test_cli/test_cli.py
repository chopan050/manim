--- conflicted
+++ resolved
@@ -4,7 +4,6 @@
 import pytest
 
 
-<<<<<<< HEAD
 def capture(command,instream=None, use_shell=False):
     proc = subprocess.Popen(command,
                             stdout=subprocess.PIPE,
@@ -12,12 +11,6 @@
                             stdin=instream,
                             shell = use_shell
                             )
-=======
-def capture(command, instream=None):
-    proc = subprocess.Popen(
-        command, stdout=subprocess.PIPE, stderr=subprocess.PIPE, stdin=instream
-    )
->>>>>>> 6e5770a8
     out, err = proc.communicate()
     return out, err, proc.returncode
 
@@ -81,14 +74,9 @@
     path_output = os.path.join("tests_cache", "media_temp")
     command = [python_version, "-m", "manim", "-", "-l", "--media_dir", path_output]
     out, err, exitcode = capture(
-<<<<<<< HEAD
         command,
         instream = open(os.path.join(os.path.dirname(__file__), "dash_test_script.txt"))
         )
-=======
-        command, open(os.path.join(os.path.dirname(__file__), "dash_test_script.txt"))
-    )
->>>>>>> 6e5770a8
     assert exitcode == 0, err
     assert os.path.exists(
         os.path.join(path_output, "videos", "-", "480p15", "DashAsNameTest.mp4")
