--- conflicted
+++ resolved
@@ -223,42 +223,38 @@
         logger.debug("Initializing OpenGL context and framebuffers")
         self.ctx = gl.create_context()
 
-<<<<<<< HEAD
         # Those are the actual buffers that are used for rendering
-        self.stencil_texture = self.ctx.texture((self.pixel_width, self.pixel_height), components=1, samples=0, dtype='f1')
-        self.stencil_buffer = self.ctx.renderbuffer((self.pixel_width, self.pixel_height), components=1, samples=0, dtype='f1')
-        self.color_buffer = self.ctx.renderbuffer((self.pixel_width, self.pixel_height), components=4,samples=0,dtype='f1')
+        self.stencil_texture = self.ctx.texture(
+            (self.pixel_width, self.pixel_height), components=1, samples=0, dtype="f1"
+        )
+        self.stencil_buffer = self.ctx.renderbuffer(
+            (self.pixel_width, self.pixel_height), components=1, samples=0, dtype="f1"
+        )
+        self.color_buffer = self.ctx.renderbuffer(
+            (self.pixel_width, self.pixel_height), components=4, samples=0, dtype="f1"
+        )
 
         # Here we create different fbos that can be reused which are basically just targets to use for rendering and copy
         # render_target_fbo is used for rendering it can write to color and stencil
         self.render_target_fbo = self.ctx.framebuffer(
-            color_attachments=[ self.color_buffer,self.stencil_buffer]
-            ,depth_attachment=self.ctx.depth_renderbuffer((self.pixel_width, self.pixel_height), samples=0)
-=======
-        self.stencil_texture = self.ctx.texture(
-            (self.pixel_width, self.pixel_height), components=4, dtype="f1"
-        )
-        self.target_fbo = self.ctx.framebuffer(
-            color_attachments=[
-                self.ctx.renderbuffer(
-                    (self.pixel_width, self.pixel_height),
-                    components=4,
-                    samples=4,
-                    dtype="f1",
-                )
-            ],
-            depth_attachment=self.ctx.depth_texture(
-                (self.pixel_width, self.pixel_height), samples=4
+            color_attachments=[self.color_buffer, self.stencil_buffer],
+            depth_attachment=self.ctx.depth_renderbuffer(
+                (self.pixel_width, self.pixel_height), samples=0
             ),
->>>>>>> 603e7128
         )
 
         # this is used as source for stencil copy
-        self.stencil_buffer_fbo = self.ctx.framebuffer(color_attachments=[self.stencil_buffer])
+        self.stencil_buffer_fbo = self.ctx.framebuffer(
+            color_attachments=[self.stencil_buffer]
+        )
         # this is used as destination for stencil copy
-        self.stencil_texture_fbo = self.ctx.framebuffer(color_attachments=[self.stencil_texture])
+        self.stencil_texture_fbo = self.ctx.framebuffer(
+            color_attachments=[self.stencil_texture]
+        )
         # this is used as source for copying color to the output
-        self.color_buffer_fbo = self.ctx.framebuffer(color_attachments=[self.color_buffer])
+        self.color_buffer_fbo = self.ctx.framebuffer(
+            color_attachments=[self.color_buffer]
+        )
 
         self.output_fbo = self.ctx.framebuffer(
             color_attachments=[
@@ -359,14 +355,10 @@
             ibo.release()
         vao.release()
 
-<<<<<<< HEAD
-    def render_vmobject(self, mob: OpenGLVMobject) -> None: #type: ignore
+    def render_vmobject(self, mob: OpenGLVMobject) -> None:  # type: ignore
         self.stencil_buffer_fbo.use()
         self.stencil_buffer_fbo.clear()
         self.render_target_fbo.use()
-=======
-    def render_vmobject(self, mob: OpenGLVMobject) -> None:  # type: ignore
->>>>>>> 603e7128
         # Setting camera uniforms
 
         for sub in mob.family_members_with_points():
@@ -397,25 +389,18 @@
             if sub.depth_test:
                 self.ctx.enable(gl.DEPTH_TEST)  # type: ignore
             else:
-<<<<<<< HEAD
-                self.ctx.disable(gl.DEPTH_TEST) #type: ignore
-
+                self.ctx.disable(gl.DEPTH_TEST)  # type: ignore
 
         num_mobs = len(mob.family_members_with_points())
-        for counter,sub in enumerate(mob.family_members_with_points()):
+        for counter, sub in enumerate(mob.family_members_with_points()):
             if not isinstance(sub.renderer_data, GLRenderData):
                 return
             uniforms = GLVMobjectManager.read_uniforms(sub)
             # uniforms['z_shift'] = counter/9
-            uniforms['index'] = (counter + 1)/num_mobs
-            self.ctx.copy_framebuffer(self.stencil_texture_fbo,self.stencil_buffer_fbo)
+            uniforms["index"] = (counter + 1) / num_mobs
+            self.ctx.copy_framebuffer(self.stencil_texture_fbo, self.stencil_buffer_fbo)
             self.stencil_texture.use(0)
-            self.vmobject_fill_program['stencil_texture'] = 0
-=======
-                self.ctx.disable(gl.DEPTH_TEST)  # type: ignore
-            uniforms = GLVMobjectManager.read_uniforms(sub)
-            uniforms["z_shift"] = counter / 9
->>>>>>> 603e7128
+            self.vmobject_fill_program["stencil_texture"] = 0
             if sub.has_fill():
                 ProgramManager.write_uniforms(self.vmobject_fill_program, uniforms)
                 self.render_program(
@@ -423,24 +408,16 @@
                     self.get_fill_shader_data(sub),
                     sub.renderer_data.vert_indices,
                 )
-<<<<<<< HEAD
-
-        for counter,sub in enumerate(mob.family_members_with_points()):
+
+        for counter, sub in enumerate(mob.family_members_with_points()):
             if not isinstance(sub.renderer_data, GLRenderData):
                 return
             uniforms = GLVMobjectManager.read_uniforms(sub)
-            uniforms['index'] = (counter + 1)/num_mobs
+            uniforms["index"] = (counter + 1) / num_mobs
             # uniforms['z_shift'] = counter/9 + 1/20
-            self.ctx.copy_framebuffer(self.stencil_texture_fbo,self.stencil_buffer_fbo)
+            self.ctx.copy_framebuffer(self.stencil_texture_fbo, self.stencil_buffer_fbo)
             self.stencil_texture.use(0)
-            self.vmobject_stroke_program['stencil_texture'] = 0
-=======
-            uniforms["z_shift"] -= 1 / 20
-
-            self.copy_frame_to_stencil()
-            self.stencil_texture.use(1)
-            self.vmobject_stroke_program["stencil_texture"] = 1
->>>>>>> 603e7128
+            self.vmobject_stroke_program["stencil_texture"] = 0
             if sub.has_stroke():
                 ProgramManager.write_uniforms(self.vmobject_stroke_program, uniforms)
                 self.render_program(
