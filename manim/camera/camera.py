"""A camera converts the mobjects contained in a Scene into an array of pixels."""

from __future__ import annotations

__all__ = ["Camera", "BackgroundColoredVMobjectDisplayer"]

import copy
import itertools as it
import operator as op
import pathlib
from collections.abc import Iterable
from functools import reduce
from typing import TYPE_CHECKING, Any, Callable

import cairo
import numpy as np
from PIL import Image
from scipy.spatial.distance import pdist
from typing_extensions import Self

from manim.typing import MatrixMN, PixelArray, Point3D, Point3D_Array

from .. import config, logger
from ..constants import *
from ..mobject.mobject import Mobject
from ..mobject.types.point_cloud_mobject import PMobject
from ..mobject.types.vectorized_mobject import VMobject
from ..utils.color import ManimColor, ParsableManimColor, color_to_int_rgba
from ..utils.family import extract_mobject_family_members
from ..utils.images import get_full_raster_image_path
from ..utils.iterables import list_difference_update
from ..utils.space_ops import angle_of_vector

if TYPE_CHECKING:
    from ..mobject.types.image_mobject import AbstractImageMobject


LINE_JOIN_MAP = {
    LineJointType.AUTO: None,  # TODO: this could be improved
    LineJointType.ROUND: cairo.LineJoin.ROUND,
    LineJointType.BEVEL: cairo.LineJoin.BEVEL,
    LineJointType.MITER: cairo.LineJoin.MITER,
}


CAP_STYLE_MAP = {
    CapStyleType.AUTO: None,  # TODO: this could be improved
    CapStyleType.ROUND: cairo.LineCap.ROUND,
    CapStyleType.BUTT: cairo.LineCap.BUTT,
    CapStyleType.SQUARE: cairo.LineCap.SQUARE,
}


class Camera:
    """Base camera class.

    This is the object which takes care of what exactly is displayed
    on screen at any given moment.

    Parameters
    ----------
    background_image
        The path to an image that should be the background image.
        If not set, the background is filled with :attr:`self.background_color`
    background
        What :attr:`background` is set to. By default, ``None``.
    pixel_height
        The height of the scene in pixels.
    pixel_width
        The width of the scene in pixels.
    kwargs
        Additional arguments (``background_color``, ``background_opacity``)
        to be set.
    """

    def __init__(
        self,
        background_image: str | None = None,
        frame_center: Point3D = ORIGIN,
        image_mode: str = "RGBA",
        n_channels: int = 4,
        pixel_array_dtype: str = "uint8",
        cairo_line_width_multiple: float = 0.01,
        use_z_index: bool = True,
        background: PixelArray | None = None,
        pixel_height: int | None = None,
        pixel_width: int | None = None,
        frame_height: float | None = None,
        frame_width: float | None = None,
        frame_rate: float | None = None,
        background_color: ParsableManimColor | None = None,
        background_opacity: float | None = None,
        **kwargs: Any,
    ) -> None:
        self.background_image = background_image
        self.frame_center = frame_center
        self.image_mode = image_mode
        self.n_channels = n_channels
        self.pixel_array_dtype = pixel_array_dtype
        self.cairo_line_width_multiple = cairo_line_width_multiple
        self.use_z_index = use_z_index
        self.background = background
        self.background_colored_vmobject_displayer: (
            BackgroundColoredVMobjectDisplayer | None
        ) = None

        if pixel_height is None:
            pixel_height = config["pixel_height"]
        self.pixel_height = pixel_height

        if pixel_width is None:
            pixel_width = config["pixel_width"]
        self.pixel_width = pixel_width

        if frame_height is None:
            frame_height = config["frame_height"]
        self.frame_height = frame_height

        if frame_width is None:
            frame_width = config["frame_width"]
        self.frame_width = frame_width

        if frame_rate is None:
            frame_rate = config["frame_rate"]
        self.frame_rate = frame_rate

        if background_color is None:
            self._background_color: ManimColor = ManimColor.parse(
                config["background_color"]
            )
        else:
            self._background_color = ManimColor.parse(background_color)
        if background_opacity is None:
            self._background_opacity: float = config["background_opacity"]
        else:
            self._background_opacity = background_opacity

        # This one is in the same boat as the above, but it doesn't have the
        # same name as the corresponding key so it has to be handled on its own
        self.max_allowable_norm = config["frame_width"]

        self.rgb_max_val = np.iinfo(self.pixel_array_dtype).max
        self.pixel_array_to_cairo_context: dict[int, cairo.Context] = {}

        # Contains the correct method to process a list of Mobjects of the
        # corresponding class.  If a Mobject is not an instance of a class in
        # this dict (or an instance of a class that inherits from a class in
        # this dict), then it cannot be rendered.

        self.init_background()
        self.resize_frame_shape()
        self.reset()

    def __deepcopy__(self, memo: Any) -> Camera:
        # This is to address a strange bug where deepcopying
        # will result in a segfault, which is somehow related
        # to the aggdraw library
        self.canvas = None
        return copy.copy(self)

    @property
    def background_color(self) -> ManimColor:
        return self._background_color

    @background_color.setter
    def background_color(self, color: ManimColor) -> None:
        self._background_color = color
        self.init_background()

    @property
    def background_opacity(self) -> float:
        return self._background_opacity

    @background_opacity.setter
    def background_opacity(self, alpha: float) -> None:
        self._background_opacity = alpha
        self.init_background()

    def type_or_raise(
        self, mobject: Mobject
    ) -> type[VMobject] | type[PMobject] | type[AbstractImageMobject] | type[Mobject]:
        """Return the type of mobject, if it is a type that can be rendered.

        If `mobject` is an instance of a class that inherits from a class that
        can be rendered, return the super class.  For example, an instance of a
        Square is also an instance of VMobject, and these can be rendered.
        Therefore, `type_or_raise(Square())` returns True.

        Parameters
        ----------
        mobject
            The object to take the type of.

        Notes
        -----
        For a list of classes that can currently be rendered, see :meth:`display_funcs`.

        Returns
        -------
        Type[:class:`~.Mobject`]
            The type of mobjects, if it can be rendered.

        Raises
        ------
        :exc:`TypeError`
            When mobject is not an instance of a class that can be rendered.
        """
        from ..mobject.types.image_mobject import AbstractImageMobject

        self.display_funcs: dict[
            type[Mobject], Callable[[list[Mobject], PixelArray], Any]
        ] = {
            VMobject: self.display_multiple_vectorized_mobjects,  # type: ignore[dict-item]
            PMobject: self.display_multiple_point_cloud_mobjects,
            AbstractImageMobject: self.display_multiple_image_mobjects,
            Mobject: lambda batch, pa: batch,  # Do nothing
        }
        # We have to check each type in turn because we are dealing with
        # super classes.  For example, if square = Square(), then
        # type(square) != VMobject, but isinstance(square, VMobject) == True.
        for _type in self.display_funcs:
            if isinstance(mobject, _type):
                return _type
        raise TypeError(f"Displaying an object of class {_type} is not supported")

    def reset_pixel_shape(self, new_height: float, new_width: float) -> None:
        """This method resets the height and width
        of a single pixel to the passed new_height and new_width.

        Parameters
        ----------
        new_height
            The new height of the entire scene in pixels
        new_width
            The new width of the entire scene in pixels
        """
        self.pixel_width = new_width
        self.pixel_height = new_height
        self.init_background()
        self.resize_frame_shape()
        self.reset()

    def resize_frame_shape(self, fixed_dimension: int = 0) -> None:
        """
        Changes frame_shape to match the aspect ratio
        of the pixels, where fixed_dimension determines
        whether frame_height or frame_width
        remains fixed while the other changes accordingly.

        Parameters
        ----------
        fixed_dimension
            If 0, height is scaled with respect to width
            else, width is scaled with respect to height.
        """
        pixel_height = self.pixel_height
        pixel_width = self.pixel_width
        frame_height = self.frame_height
        frame_width = self.frame_width
        aspect_ratio = pixel_width / pixel_height
        if fixed_dimension == 0:
            frame_height = frame_width / aspect_ratio
        else:
            frame_width = aspect_ratio * frame_height
        self.frame_height = frame_height
        self.frame_width = frame_width

    def init_background(self) -> None:
        """Initialize the background.
        If self.background_image is the path of an image
        the image is set as background; else, the default
        background color fills the background.
        """
        height = self.pixel_height
        width = self.pixel_width
        if self.background_image is not None:
            path = get_full_raster_image_path(self.background_image)
            image = Image.open(path).convert(self.image_mode)
            # TODO, how to gracefully handle backgrounds
            # with different sizes?
            self.background = np.array(image)[:height, :width]
            self.background = self.background.astype(self.pixel_array_dtype)
        else:
            background_rgba = color_to_int_rgba(
                self.background_color,
                self.background_opacity,
            )
            self.background = np.zeros(
                (height, width, self.n_channels),
                dtype=self.pixel_array_dtype,
            )
            self.background[:, :] = background_rgba

    def get_image(
<<<<<<< HEAD
        self, pixel_array: np.ndarray | list | tuple | None = None
=======
        self, pixel_array: PixelArray | list | tuple | None = None
>>>>>>> fc68c104
    ) -> Image.Image:
        """Returns an image from the passed
        pixel array, or from the current frame
        if the passed pixel array is none.

        Parameters
        ----------
        pixel_array
            The pixel array from which to get an image, by default None

        Returns
        -------
        PIL.Image.Image
            The PIL image of the array.
        """
        if pixel_array is None:
            pixel_array = self.pixel_array
        return Image.fromarray(pixel_array, mode=self.image_mode)

    def convert_pixel_array(
        self, pixel_array: PixelArray | list | tuple, convert_from_floats: bool = False
    ) -> PixelArray:
        """Converts a pixel array from values that have floats in then
        to proper RGB values.

        Parameters
        ----------
        pixel_array
            Pixel array to convert.
        convert_from_floats
            Whether or not to convert float values to ints, by default False

        Returns
        -------
        np.array
            The new, converted pixel array.
        """
        retval = np.array(pixel_array)
        if convert_from_floats:
            retval = np.apply_along_axis(
                lambda f: (f * self.rgb_max_val).astype(self.pixel_array_dtype),
                2,
                retval,
            )
        return retval

    def set_pixel_array(
        self, pixel_array: PixelArray | list | tuple, convert_from_floats: bool = False
    ) -> None:
        """Sets the pixel array of the camera to the passed pixel array.

        Parameters
        ----------
        pixel_array
            The pixel array to convert and then set as the camera's pixel array.
        convert_from_floats
            Whether or not to convert float values to proper RGB values, by default False
        """
        converted_array: PixelArray = self.convert_pixel_array(
            pixel_array, convert_from_floats
        )
        if not (
            hasattr(self, "pixel_array")
            and self.pixel_array.shape == converted_array.shape
        ):
            self.pixel_array: PixelArray = converted_array
        else:
            # Set in place
            self.pixel_array[:, :, :] = converted_array[:, :, :]

    def set_background(
        self, pixel_array: PixelArray | list | tuple, convert_from_floats: bool = False
    ) -> None:
        """Sets the background to the passed pixel_array after converting
        to valid RGB values.

        Parameters
        ----------
        pixel_array
            The pixel array to set the background to.
        convert_from_floats
            Whether or not to convert floats values to proper RGB valid ones, by default False
        """
        self.background = self.convert_pixel_array(pixel_array, convert_from_floats)

    # TODO, this should live in utils, not as a method of Camera
    def make_background_from_func(
        self, coords_to_colors_func: Callable[[np.ndarray], np.ndarray]
    ) -> PixelArray:
        """
        Makes a pixel array for the background by using coords_to_colors_func to determine each pixel's color. Each input
        pixel's color. Each input to coords_to_colors_func is an (x, y) pair in space (in ordinary space coordinates; not
        pixel coordinates), and each output is expected to be an RGBA array of 4 floats.

        Parameters
        ----------
        coords_to_colors_func
            The function whose input is an (x,y) pair of coordinates and
            whose return values must be the colors for that point

        Returns
        -------
        np.array
            The pixel array which can then be passed to set_background.
        """
        logger.info("Starting set_background")
        coords = self.get_coords_of_all_pixels()
        new_background = np.apply_along_axis(coords_to_colors_func, 2, coords)
        logger.info("Ending set_background")

        return self.convert_pixel_array(new_background, convert_from_floats=True)

    def set_background_from_func(
        self, coords_to_colors_func: Callable[[np.ndarray], np.ndarray]
    ) -> None:
        """
        Sets the background to a pixel array using coords_to_colors_func to determine each pixel's color. Each input
        pixel's color. Each input to coords_to_colors_func is an (x, y) pair in space (in ordinary space coordinates; not
        pixel coordinates), and each output is expected to be an RGBA array of 4 floats.

        Parameters
        ----------
        coords_to_colors_func
            The function whose input is an (x,y) pair of coordinates and
            whose return values must be the colors for that point
        """
        self.set_background(self.make_background_from_func(coords_to_colors_func))

    def reset(self) -> Self:
        """Resets the camera's pixel array
        to that of the background

        Returns
        -------
        Camera
            The camera object after setting the pixel array.
        """
        self.set_pixel_array(self.background)
        return self

    def set_frame_to_background(self, background: PixelArray) -> None:
        self.set_pixel_array(background)

    ####

    def get_mobjects_to_display(
        self,
        mobjects: Iterable[Mobject],
        include_submobjects: bool = True,
        excluded_mobjects: list | None = None,
    ) -> list[Mobject]:
        """Used to get the list of mobjects to display
        with the camera.

        Parameters
        ----------
        mobjects
            The Mobjects
        include_submobjects
            Whether or not to include the submobjects of mobjects, by default True
        excluded_mobjects
            Any mobjects to exclude, by default None

        Returns
        -------
        list
            list of mobjects
        """
        if include_submobjects:
            mobjects = extract_mobject_family_members(
                mobjects,
                use_z_index=self.use_z_index,
                only_those_with_points=True,
            )
            if excluded_mobjects:
                all_excluded = extract_mobject_family_members(
                    excluded_mobjects,
                    use_z_index=self.use_z_index,
                )
                mobjects = list_difference_update(mobjects, all_excluded)
        return list(mobjects)

    def is_in_frame(self, mobject: Mobject) -> bool:
        """Checks whether the passed mobject is in
        frame or not.

        Parameters
        ----------
        mobject
            The mobject for which the checking needs to be done.

        Returns
        -------
        bool
            True if in frame, False otherwise.
        """
        fc = self.frame_center
        fh = self.frame_height
        fw = self.frame_width
        return not reduce(
            op.or_,
            [
                mobject.get_right()[0] < fc[0] - fw / 2,
                mobject.get_bottom()[1] > fc[1] + fh / 2,
                mobject.get_left()[0] > fc[0] + fw / 2,
                mobject.get_top()[1] < fc[1] - fh / 2,
            ],
        )

    def capture_mobject(self, mobject: Mobject, **kwargs: Any) -> None:
        """Capture mobjects by storing it in :attr:`pixel_array`.

        This is a single-mobject version of :meth:`capture_mobjects`.

        Parameters
        ----------
        mobject
            Mobject to capture.

        kwargs
            Keyword arguments to be passed to :meth:`get_mobjects_to_display`.

        """
        return self.capture_mobjects([mobject], **kwargs)

    def capture_mobjects(self, mobjects: Iterable[Mobject], **kwargs: Any) -> None:
        """Capture mobjects by printing them on :attr:`pixel_array`.

        This is the essential function that converts the contents of a Scene
        into an array, which is then converted to an image or video.

        Parameters
        ----------
        mobjects
            Mobjects to capture.

        kwargs
            Keyword arguments to be passed to :meth:`get_mobjects_to_display`.

        Notes
        -----
        For a list of classes that can currently be rendered, see :meth:`display_funcs`.

        """
        # The mobjects will be processed in batches (or runs) of mobjects of
        # the same type.  That is, if the list mobjects contains objects of
        # types [VMobject, VMobject, VMobject, PMobject, PMobject, VMobject],
        # then they will be captured in three batches: [VMobject, VMobject,
        # VMobject], [PMobject, PMobject], and [VMobject].  This must be done
        # without altering their order.  it.groupby computes exactly this
        # partition while at the same time preserving order.
        mobjects = self.get_mobjects_to_display(mobjects, **kwargs)
        for group_type, group in it.groupby(mobjects, self.type_or_raise):
            self.display_funcs[group_type](list(group), self.pixel_array)

    # Methods associated with svg rendering

    # NOTE: None of the methods below have been mentioned outside of their definitions. Their DocStrings are not as
    # detailed as possible.

    def get_cached_cairo_context(self, pixel_array: PixelArray) -> cairo.Context | None:
        """Returns the cached cairo context of the passed
        pixel array if it exists, and None if it doesn't.

        Parameters
        ----------
        pixel_array
            The pixel array to check.

        Returns
        -------
        cairo.Context
            The cached cairo context.
        """
        return self.pixel_array_to_cairo_context.get(id(pixel_array), None)

    def cache_cairo_context(self, pixel_array: PixelArray, ctx: cairo.Context) -> None:
        """Caches the passed Pixel array into a Cairo Context

        Parameters
        ----------
        pixel_array
            The pixel array to cache
        ctx
            The context to cache it into.
        """
        self.pixel_array_to_cairo_context[id(pixel_array)] = ctx

    def get_cairo_context(self, pixel_array: PixelArray) -> cairo.Context:
        """Returns the cairo context for a pixel array after
        caching it to self.pixel_array_to_cairo_context
        If that array has already been cached, it returns the
        cached version instead.

        Parameters
        ----------
        pixel_array
            The Pixel array to get the cairo context of.

        Returns
        -------
        cairo.Context
            The cairo context of the pixel array.
        """
        cached_ctx = self.get_cached_cairo_context(pixel_array)
        if cached_ctx:
            return cached_ctx
        pw = self.pixel_width
        ph = self.pixel_height
        fw = self.frame_width
        fh = self.frame_height
        fc = self.frame_center
        surface = cairo.ImageSurface.create_for_data(
            pixel_array.data,
            cairo.FORMAT_ARGB32,
            pw,
            ph,
        )
        ctx = cairo.Context(surface)
        ctx.scale(pw, ph)
        ctx.set_matrix(
            cairo.Matrix(
                (pw / fw),
                0,
                0,
                -(ph / fh),
                (pw / 2) - fc[0] * (pw / fw),
                (ph / 2) + fc[1] * (ph / fh),
            ),
        )
        self.cache_cairo_context(pixel_array, ctx)
        return ctx

    def display_multiple_vectorized_mobjects(
        self, vmobjects: list[VMobject], pixel_array: PixelArray
    ) -> None:
        """Displays multiple VMobjects in the pixel_array

        Parameters
        ----------
        vmobjects
            list of VMobjects to display
        pixel_array
            The pixel array
        """
        if len(vmobjects) == 0:
            return
        batch_image_pairs = it.groupby(vmobjects, lambda vm: vm.get_background_image())
        for image, batch in batch_image_pairs:
            if image:
                self.display_multiple_background_colored_vmobjects(batch, pixel_array)
            else:
                self.display_multiple_non_background_colored_vmobjects(
                    batch,
                    pixel_array,
                )

    def display_multiple_non_background_colored_vmobjects(
        self, vmobjects: Iterable[VMobject], pixel_array: PixelArray
    ) -> None:
        """Displays multiple VMobjects in the cairo context, as long as they don't have
        background colors.

        Parameters
        ----------
        vmobjects
            list of the VMobjects
        pixel_array
            The Pixel array to add the VMobjects to.
        """
        ctx = self.get_cairo_context(pixel_array)
        for vmobject in vmobjects:
            self.display_vectorized(vmobject, ctx)

    def display_vectorized(self, vmobject: VMobject, ctx: cairo.Context) -> Self:
        """Displays a VMobject in the cairo context

        Parameters
        ----------
        vmobject
            The Vectorized Mobject to display
        ctx
            The cairo context to use.

        Returns
        -------
        Camera
            The camera object
        """
        self.set_cairo_context_path(ctx, vmobject)
        self.apply_stroke(ctx, vmobject, background=True)
        self.apply_fill(ctx, vmobject)
        self.apply_stroke(ctx, vmobject)
        return self

    def set_cairo_context_path(self, ctx: cairo.Context, vmobject: VMobject) -> Self:
        """Sets a path for the cairo context with the vmobject passed

        Parameters
        ----------
        ctx
            The cairo context
        vmobject
            The VMobject

        Returns
        -------
        Camera
            Camera object after setting cairo_context_path
        """
        points = self.transform_points_pre_display(vmobject, vmobject.points)
        # TODO, shouldn't this be handled in transform_points_pre_display?
        # points = points - self.get_frame_center()
        if len(points) == 0:
            return self

        ctx.new_path()
        subpaths = vmobject.gen_subpaths_from_points_2d(points)
        for subpath in subpaths:
            quads = vmobject.gen_cubic_bezier_tuples_from_points(subpath)
            ctx.new_sub_path()
            start = subpath[0]
            ctx.move_to(*start[:2])
            for _p0, p1, p2, p3 in quads:
                ctx.curve_to(*p1[:2], *p2[:2], *p3[:2])
            if vmobject.consider_points_equals_2d(subpath[0], subpath[-1]):
                ctx.close_path()
        return self

    def set_cairo_context_color(
        self, ctx: cairo.Context, rgbas: MatrixMN, vmobject: VMobject
    ) -> Self:
        """Sets the color of the cairo context

        Parameters
        ----------
        ctx
            The cairo context
        rgbas
            The RGBA array with which to color the context.
        vmobject
            The VMobject with which to set the color.

        Returns
        -------
        Camera
            The camera object
        """
        if len(rgbas) == 1:
            # Use reversed rgb because cairo surface is
            # encodes it in reverse order
            ctx.set_source_rgba(*rgbas[0][2::-1], rgbas[0][3])
        else:
            points = vmobject.get_gradient_start_and_end_points()
            points = self.transform_points_pre_display(vmobject, points)
            pat = cairo.LinearGradient(*it.chain(*(point[:2] for point in points)))
            step = 1.0 / (len(rgbas) - 1)
            offsets = np.arange(0, 1 + step, step)
            for rgba, offset in zip(rgbas, offsets):
                pat.add_color_stop_rgba(offset, *rgba[2::-1], rgba[3])
            ctx.set_source(pat)
        return self

    def apply_fill(self, ctx: cairo.Context, vmobject: VMobject) -> Self:
        """Fills the cairo context

        Parameters
        ----------
        ctx
            The cairo context
        vmobject
            The VMobject

        Returns
        -------
        Camera
            The camera object.
        """
        self.set_cairo_context_color(ctx, self.get_fill_rgbas(vmobject), vmobject)
        ctx.fill_preserve()
        return self

    def apply_stroke(
        self, ctx: cairo.Context, vmobject: VMobject, background: bool = False
    ) -> Self:
        """Applies a stroke to the VMobject in the cairo context.

        Parameters
        ----------
        ctx
            The cairo context
        vmobject
            The VMobject
        background
            Whether or not to consider the background when applying this
            stroke width, by default False

        Returns
        -------
        Camera
            The camera object with the stroke applied.
        """
        width = vmobject.get_stroke_width(background)
        if width == 0:
            return self
        self.set_cairo_context_color(
            ctx,
            self.get_stroke_rgbas(vmobject, background=background),
            vmobject,
        )
        ctx.set_line_width(
            width
            * self.cairo_line_width_multiple
            * (self.frame_width / self.frame_width),
            # This ensures lines have constant width as you zoom in on them.
        )
        if vmobject.joint_type != LineJointType.AUTO:
            ctx.set_line_join(LINE_JOIN_MAP[vmobject.joint_type])
        if vmobject.cap_style != CapStyleType.AUTO:
            ctx.set_line_cap(CAP_STYLE_MAP[vmobject.cap_style])
        ctx.stroke_preserve()
        return self

    def get_stroke_rgbas(
        self, vmobject: VMobject, background: bool = False
    ) -> PixelArray:
        """Gets the RGBA array for the stroke of the passed
        VMobject.

        Parameters
        ----------
        vmobject
            The VMobject
        background
            Whether or not to consider the background when getting the stroke
            RGBAs, by default False

        Returns
        -------
        np.ndarray
            The RGBA array of the stroke.
        """
        return vmobject.get_stroke_rgbas(background)

    def get_fill_rgbas(self, vmobject: VMobject) -> PixelArray:
        """Returns the RGBA array of the fill of the passed VMobject

        Parameters
        ----------
        vmobject
            The VMobject

        Returns
        -------
        np.array
            The RGBA Array of the fill of the VMobject
        """
        return vmobject.get_fill_rgbas()

    def get_background_colored_vmobject_displayer(
        self,
    ) -> BackgroundColoredVMobjectDisplayer:
        """Returns the background_colored_vmobject_displayer
        if it exists or makes one and returns it if not.

        Returns
        -------
        BackgroundColoredVMobjectDisplayer
            Object that displays VMobjects that have the same color
            as the background.
        """
        if self.background_colored_vmobject_displayer is None:
            self.background_colored_vmobject_displayer = (
                BackgroundColoredVMobjectDisplayer(self)
            )
        return self.background_colored_vmobject_displayer

    def display_multiple_background_colored_vmobjects(
        self, cvmobjects: Iterable[VMobject], pixel_array: PixelArray
    ) -> Self:
        """Displays multiple vmobjects that have the same color as the background.

        Parameters
        ----------
        cvmobjects
            List of Colored VMobjects
        pixel_array
            The pixel array.

        Returns
        -------
        Camera
            The camera object.
        """
        displayer = self.get_background_colored_vmobject_displayer()
        cvmobject_pixel_array = displayer.display(*cvmobjects)
        self.overlay_rgba_array(pixel_array, cvmobject_pixel_array)
        return self

    # Methods for other rendering

    # NOTE: Out of the following methods, only `transform_points_pre_display` and `points_to_pixel_coords` have been mentioned outside of their definitions.
    # As a result, the other methods do not have as detailed docstrings as would be preferred.

    def display_multiple_point_cloud_mobjects(
        self, pmobjects: list, pixel_array: PixelArray
    ) -> None:
        """Displays multiple PMobjects by modifying the passed pixel array.

        Parameters
        ----------
        pmobjects
            List of PMobjects
        pixel_array
            The pixel array to modify.
        """
        for pmobject in pmobjects:
            self.display_point_cloud(
                pmobject,
                pmobject.points,
                pmobject.rgbas,
                self.adjusted_thickness(pmobject.stroke_width),
                pixel_array,
            )

    def display_point_cloud(
        self,
        pmobject: PMobject,
        points: list,
        rgbas: np.ndarray,
        thickness: float,
        pixel_array: PixelArray,
    ) -> None:
        """Displays a PMobject by modifying the pixel array suitably.

        TODO: Write a description for the rgbas argument.

        Parameters
        ----------
        pmobject
            Point Cloud Mobject
        points
            The points to display in the point cloud mobject
        rgbas

        thickness
            The thickness of each point of the PMobject
        pixel_array
            The pixel array to modify.

        """
        if len(points) == 0:
            return
        pixel_coords = self.points_to_pixel_coords(pmobject, points)
        pixel_coords = self.thickened_coordinates(pixel_coords, thickness)
        rgba_len = pixel_array.shape[2]

        rgbas = (self.rgb_max_val * rgbas).astype(self.pixel_array_dtype)
        target_len = len(pixel_coords)
        factor = target_len // len(rgbas)
        rgbas = np.array([rgbas] * factor).reshape((target_len, rgba_len))

        on_screen_indices = self.on_screen_pixels(pixel_coords)
        pixel_coords = pixel_coords[on_screen_indices]
        rgbas = rgbas[on_screen_indices]

        ph = self.pixel_height
        pw = self.pixel_width

        flattener = np.array([1, pw], dtype="int")
        flattener = flattener.reshape((2, 1))
        indices = np.dot(pixel_coords, flattener)[:, 0]
        indices = indices.astype("int")

        new_pa = pixel_array.reshape((ph * pw, rgba_len))
        new_pa[indices] = rgbas
        pixel_array[:, :] = new_pa.reshape((ph, pw, rgba_len))

    def display_multiple_image_mobjects(
        self, image_mobjects: list, pixel_array: np.ndarray
    ) -> None:
        """Displays multiple image mobjects by modifying the passed pixel_array.

        Parameters
        ----------
        image_mobjects
            list of ImageMobjects
        pixel_array
            The pixel array to modify.
        """
        for image_mobject in image_mobjects:
            self.display_image_mobject(image_mobject, pixel_array)

    def display_image_mobject(
        self, image_mobject: AbstractImageMobject, pixel_array: np.ndarray
    ) -> None:
        """Displays an ImageMobject by changing the pixel_array suitably.

        Parameters
        ----------
        image_mobject
            The imageMobject to display
        pixel_array
            The Pixel array to put the imagemobject in.
        """
        corner_coords = self.points_to_pixel_coords(image_mobject, image_mobject.points)
        ul_coords, ur_coords, dl_coords, _ = corner_coords
        right_vect = ur_coords - ul_coords
        down_vect = dl_coords - ul_coords
        center_coords = ul_coords + (right_vect + down_vect) / 2

        sub_image = Image.fromarray(image_mobject.get_pixel_array(), mode="RGBA")

        # Reshape
        pixel_width = max(int(pdist([ul_coords, ur_coords]).item()), 1)
        pixel_height = max(int(pdist([ul_coords, dl_coords]).item()), 1)
        sub_image = sub_image.resize(
            (pixel_width, pixel_height),
            resample=image_mobject.resampling_algorithm,
        )

        # Rotate
        angle = angle_of_vector(right_vect)
        adjusted_angle = -int(360 * angle / TAU)
        if adjusted_angle != 0:
            sub_image = sub_image.rotate(
                adjusted_angle,
                resample=image_mobject.resampling_algorithm,
                expand=1,
            )

        # TODO, there is no accounting for a shear...

        # Paste into an image as large as the camera's pixel array
        full_image = Image.fromarray(
            np.zeros((self.pixel_height, self.pixel_width)),
            mode="RGBA",
        )
        new_ul_coords = center_coords - np.array(sub_image.size) / 2
        new_ul_coords = new_ul_coords.astype(int)
        full_image.paste(
            sub_image,
            box=(
                new_ul_coords[0],
                new_ul_coords[1],
                new_ul_coords[0] + sub_image.size[0],
                new_ul_coords[1] + sub_image.size[1],
            ),
        )
        # Paint on top of existing pixel array
        self.overlay_PIL_image(pixel_array, full_image)

    def overlay_rgba_array(
        self, pixel_array: np.ndarray, new_array: np.ndarray
    ) -> None:
        """Overlays an RGBA array on top of the given Pixel array.

        Parameters
        ----------
        pixel_array
            The original pixel array to modify.
        new_array
            The new pixel array to overlay.
        """
        self.overlay_PIL_image(pixel_array, self.get_image(new_array))

    def overlay_PIL_image(self, pixel_array: np.ndarray, image: Image) -> None:
        """Overlays a PIL image on the passed pixel array.

        Parameters
        ----------
        pixel_array
            The Pixel array
        image
            The Image to overlay.
        """
        pixel_array[:, :] = np.array(
            Image.alpha_composite(self.get_image(pixel_array), image),
            dtype="uint8",
        )

    def adjust_out_of_range_points(self, points: np.ndarray) -> np.ndarray:
        """If any of the points in the passed array are out of
        the viable range, they are adjusted suitably.

        Parameters
        ----------
        points
            The points to adjust

        Returns
        -------
        np.array
            The adjusted points.
        """
        if not np.any(points > self.max_allowable_norm):
            return points
        norms = np.apply_along_axis(np.linalg.norm, 1, points)
        violator_indices = norms > self.max_allowable_norm
        violators = points[violator_indices, :]
        violator_norms = norms[violator_indices]
        reshaped_norms = np.repeat(
            violator_norms.reshape((len(violator_norms), 1)),
            points.shape[1],
            1,
        )
        rescaled = self.max_allowable_norm * violators / reshaped_norms
        points[violator_indices] = rescaled
        return points

    def transform_points_pre_display(
        self,
        mobject: Mobject,
        points: Point3D_Array,
    ) -> Point3D_Array:  # TODO: Write more detailed docstrings for this method.
        # NOTE: There seems to be an unused argument `mobject`.

        # Subclasses (like ThreeDCamera) may want to
        # adjust points further before they're shown
        if not np.all(np.isfinite(points)):
            # TODO, print some kind of warning about
            # mobject having invalid points?
            points = np.zeros((1, 3))
        return points

    def points_to_pixel_coords(
        self,
        mobject: Mobject,
        points: np.ndarray,
    ) -> np.ndarray:  # TODO: Write more detailed docstrings for this method.
        points = self.transform_points_pre_display(mobject, points)
        shifted_points = points - self.frame_center

        result = np.zeros((len(points), 2))
        pixel_height = self.pixel_height
        pixel_width = self.pixel_width
        frame_height = self.frame_height
        frame_width = self.frame_width
        width_mult = pixel_width / frame_width
        width_add = pixel_width / 2
        height_mult = pixel_height / frame_height
        height_add = pixel_height / 2
        # Flip on y-axis as you go
        height_mult *= -1

        result[:, 0] = shifted_points[:, 0] * width_mult + width_add
        result[:, 1] = shifted_points[:, 1] * height_mult + height_add
        return result.astype("int")

    def on_screen_pixels(self, pixel_coords: np.ndarray) -> PixelArray:
        """Returns array of pixels that are on the screen from a given
        array of pixel_coordinates

        Parameters
        ----------
        pixel_coords
            The pixel coords to check.

        Returns
        -------
        np.array
            The pixel coords on screen.
        """
        return reduce(
            op.and_,
            [
                pixel_coords[:, 0] >= 0,
                pixel_coords[:, 0] < self.pixel_width,
                pixel_coords[:, 1] >= 0,
                pixel_coords[:, 1] < self.pixel_height,
            ],
        )

    def adjusted_thickness(self, thickness: float) -> float:
        """Computes the adjusted stroke width for a zoomed camera.

        Parameters
        ----------
        thickness
            The stroke width of a mobject.

        Returns
        -------
        float
            The adjusted stroke width that reflects zooming in with
            the camera.
        """
        # TODO: This seems...unsystematic
        big_sum: float = op.add(config["pixel_height"], config["pixel_width"])
        this_sum: float = op.add(self.pixel_height, self.pixel_width)
        factor = big_sum / this_sum
        return 1 + (thickness - 1) * factor

    def get_thickening_nudges(self, thickness: float) -> PixelArray:
        """Determine a list of vectors used to nudge
        two-dimensional pixel coordinates.

        Parameters
        ----------
        thickness

        Returns
        -------
        np.array

        """
        thickness = int(thickness)
        _range = list(range(-thickness // 2 + 1, thickness // 2 + 1))
        return np.array(list(it.product(_range, _range)))

    def thickened_coordinates(
        self, pixel_coords: np.ndarray, thickness: float
    ) -> PixelArray:
        """Returns thickened coordinates for a passed array of pixel coords and
        a thickness to thicken by.

        Parameters
        ----------
        pixel_coords
            Pixel coordinates
        thickness
            Thickness

        Returns
        -------
        np.array
            Array of thickened pixel coords.
        """
        nudges = self.get_thickening_nudges(thickness)
        pixel_coords = np.array([pixel_coords + nudge for nudge in nudges])
        size = pixel_coords.size
        return pixel_coords.reshape((size // 2, 2))

    # TODO, reimplement using cairo matrix
    def get_coords_of_all_pixels(self) -> PixelArray:
        """Returns the cartesian coordinates of each pixel.

        Returns
        -------
        np.ndarray
            The array of cartesian coordinates.
        """
        # These are in x, y order, to help me keep things straight
        full_space_dims = np.array([self.frame_width, self.frame_height])
        full_pixel_dims = np.array([self.pixel_width, self.pixel_height])

        # These are addressed in the same y, x order as in pixel_array, but the values in them
        # are listed in x, y order
        uncentered_pixel_coords = np.indices([self.pixel_height, self.pixel_width])[
            ::-1
        ].transpose(1, 2, 0)
        uncentered_space_coords = (
            uncentered_pixel_coords * full_space_dims
        ) / full_pixel_dims
        # Could structure above line's computation slightly differently, but figured (without much
        # thought) multiplying by frame_shape first, THEN dividing by pixel_shape, is probably
        # better than the other order, for avoiding underflow quantization in the division (whereas
        # overflow is unlikely to be a problem)

        centered_space_coords = uncentered_space_coords - (full_space_dims / 2)

        # Have to also flip the y coordinates to account for pixel array being listed in
        # top-to-bottom order, opposite of screen coordinate convention
        centered_space_coords = centered_space_coords * (1, -1)

        return centered_space_coords


# NOTE: The methods of the following class have not been mentioned outside of their definitions.
# Their DocStrings are not as detailed as preferred.
class BackgroundColoredVMobjectDisplayer:
    """Auxiliary class that handles displaying vectorized mobjects with
    a set background image.

    Parameters
    ----------
    camera
        Camera object to use.
    """

    def __init__(self, camera: Camera):
        self.camera = camera
        self.file_name_to_pixel_array_map: dict[str, PixelArray] = {}
        self.pixel_array = np.array(camera.pixel_array)
        self.reset_pixel_array()

    def reset_pixel_array(self) -> None:
        self.pixel_array[:, :] = 0

    def resize_background_array(
        self,
        background_array: PixelArray,
        new_width: float,
        new_height: float,
        mode: str = "RGBA",
    ) -> PixelArray:
        """Resizes the pixel array representing the background.

        Parameters
        ----------
        background_array
            The pixel
        new_width
            The new width of the background
        new_height
            The new height of the background
        mode
            The PIL image mode, by default "RGBA"

        Returns
        -------
        np.array
            The numpy pixel array of the resized background.
        """
        image = Image.fromarray(background_array)
        image = image.convert(mode)
        resized_image = image.resize((new_width, new_height))
        return np.array(resized_image)

    def resize_background_array_to_match(
        self, background_array: PixelArray, pixel_array: PixelArray
    ) -> PixelArray:
        """Resizes the background array to match the passed pixel array.

        Parameters
        ----------
        background_array
            The prospective pixel array.
        pixel_array
            The pixel array whose width and height should be matched.

        Returns
        -------
        np.array
            The resized background array.
        """
        height, width = pixel_array.shape[:2]
        mode = "RGBA" if pixel_array.shape[2] == 4 else "RGB"
        return self.resize_background_array(background_array, width, height, mode)

    def get_background_array(
        self, image: Image.Image | pathlib.Path | str
    ) -> PixelArray:
        """Gets the background array that has the passed file_name.

        Parameters
        ----------
        image
            The background image or its file name.

        Returns
        -------
        np.ndarray
            The pixel array of the image.
        """
        image_key = str(image)

        if image_key in self.file_name_to_pixel_array_map:
            return self.file_name_to_pixel_array_map[image_key]
        if isinstance(image, str):
            full_path = get_full_raster_image_path(image)
            image = Image.open(full_path)
        back_array = np.array(image)

        pixel_array = self.pixel_array
        if not np.all(pixel_array.shape == back_array.shape):
            back_array = self.resize_background_array_to_match(back_array, pixel_array)

        self.file_name_to_pixel_array_map[image_key] = back_array
        return back_array

    def display(self, *cvmobjects: VMobject) -> PixelArray | None:
        """Displays the colored VMobjects.

        Parameters
        ----------
        *cvmobjects
            The VMobjects

        Returns
        -------
        np.array
            The pixel array with the `cvmobjects` displayed.
        """
        batch_image_pairs = it.groupby(cvmobjects, lambda cv: cv.get_background_image())
        curr_array = None
        for image, batch in batch_image_pairs:
            background_array = self.get_background_array(image)
            pixel_array = self.pixel_array
            self.camera.display_multiple_non_background_colored_vmobjects(
                batch,
                pixel_array,
            )
            new_array = np.array(
                (background_array * pixel_array.astype("float") / 255),
                dtype=self.camera.pixel_array_dtype,
            )
            if curr_array is None:
                curr_array = new_array
            else:
                curr_array = np.maximum(curr_array, new_array)
            self.reset_pixel_array()
        return curr_array<|MERGE_RESOLUTION|>--- conflicted
+++ resolved
@@ -292,11 +292,7 @@
             self.background[:, :] = background_rgba
 
     def get_image(
-<<<<<<< HEAD
-        self, pixel_array: np.ndarray | list | tuple | None = None
-=======
         self, pixel_array: PixelArray | list | tuple | None = None
->>>>>>> fc68c104
     ) -> Image.Image:
         """Returns an image from the passed
         pixel array, or from the current frame
