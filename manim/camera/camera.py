"""A camera converts the mobjects contained in a Scene into an array of pixels."""

from __future__ import annotations

__all__ = ["Camera", "BackgroundColoredVMobjectDisplayer"]

import copy
import itertools as it
import operator as op
import pathlib
from collections.abc import Callable, Iterable
from functools import reduce
<<<<<<< HEAD
from typing import Any
=======
from typing import TYPE_CHECKING, Any, Callable
>>>>>>> 2d8d81c2

import cairo
import numpy as np
from PIL import Image
from scipy.spatial.distance import pdist
from typing_extensions import Self

from manim.typing import MatrixMN, PixelArray, Point3D, Point3D_Array

from .. import config, logger
from ..constants import *
from ..mobject.mobject import Mobject
from ..mobject.types.point_cloud_mobject import PMobject
from ..mobject.types.vectorized_mobject import VMobject
from ..utils.color import ManimColor, ParsableManimColor, color_to_int_rgba
from ..utils.family import extract_mobject_family_members
from ..utils.images import get_full_raster_image_path
from ..utils.iterables import list_difference_update
from ..utils.space_ops import angle_of_vector

if TYPE_CHECKING:
    from ..mobject.types.image_mobject import AbstractImageMobject


LINE_JOIN_MAP = {
    LineJointType.AUTO: None,  # TODO: this could be improved
    LineJointType.ROUND: cairo.LineJoin.ROUND,
    LineJointType.BEVEL: cairo.LineJoin.BEVEL,
    LineJointType.MITER: cairo.LineJoin.MITER,
}


CAP_STYLE_MAP = {
    CapStyleType.AUTO: None,  # TODO: this could be improved
    CapStyleType.ROUND: cairo.LineCap.ROUND,
    CapStyleType.BUTT: cairo.LineCap.BUTT,
    CapStyleType.SQUARE: cairo.LineCap.SQUARE,
}


class Camera:
    """Base camera class.

    This is the object which takes care of what exactly is displayed
    on screen at any given moment.

    Parameters
    ----------
    background_image
        The path to an image that should be the background image.
        If not set, the background is filled with :attr:`self.background_color`
    background
        What :attr:`background` is set to. By default, ``None``.
    pixel_height
        The height of the scene in pixels.
    pixel_width
        The width of the scene in pixels.
    kwargs
        Additional arguments (``background_color``, ``background_opacity``)
        to be set.
    """

    def __init__(
        self,
        background_image: str | None = None,
        frame_center: Point3D = ORIGIN,
        image_mode: str = "RGBA",
        n_channels: int = 4,
        pixel_array_dtype: str = "uint8",
        cairo_line_width_multiple: float = 0.01,
        use_z_index: bool = True,
        background: PixelArray | None = None,
        pixel_height: int | None = None,
        pixel_width: int | None = None,
        frame_height: float | None = None,
        frame_width: float | None = None,
        frame_rate: float | None = None,
        background_color: ParsableManimColor | None = None,
        background_opacity: float | None = None,
        **kwargs: Any,
    ) -> None:
        self.background_image = background_image
        self.frame_center = frame_center
        self.image_mode = image_mode
        self.n_channels = n_channels
        self.pixel_array_dtype = pixel_array_dtype
        self.cairo_line_width_multiple = cairo_line_width_multiple
        self.use_z_index = use_z_index
        self.background = background
        self.background_colored_vmobject_displayer: (
            BackgroundColoredVMobjectDisplayer | None
        ) = None

        if pixel_height is None:
            pixel_height = config["pixel_height"]
        self.pixel_height = pixel_height

        if pixel_width is None:
            pixel_width = config["pixel_width"]
        self.pixel_width = pixel_width

        if frame_height is None:
            frame_height = config["frame_height"]
        self.frame_height = frame_height

        if frame_width is None:
            frame_width = config["frame_width"]
        self.frame_width = frame_width

        if frame_rate is None:
            frame_rate = config["frame_rate"]
        self.frame_rate = frame_rate

        if background_color is None:
            self._background_color: ManimColor = ManimColor.parse(
                config["background_color"]
            )
        else:
            self._background_color = ManimColor.parse(background_color)
        if background_opacity is None:
            self._background_opacity: float = config["background_opacity"]
        else:
            self._background_opacity = background_opacity

        # This one is in the same boat as the above, but it doesn't have the
        # same name as the corresponding key so it has to be handled on its own
        self.max_allowable_norm = config["frame_width"]

        self.rgb_max_val = np.iinfo(self.pixel_array_dtype).max
        self.pixel_array_to_cairo_context: dict[int, cairo.Context] = {}

        # Contains the correct method to process a list of Mobjects of the
        # corresponding class.  If a Mobject is not an instance of a class in
        # this dict (or an instance of a class that inherits from a class in
        # this dict), then it cannot be rendered.

        self.init_background()
        self.resize_frame_shape()
        self.reset()

    def __deepcopy__(self, memo: Any) -> Camera:
        # This is to address a strange bug where deepcopying
        # will result in a segfault, which is somehow related
        # to the aggdraw library
        self.canvas = None
        return copy.copy(self)

    @property
    def background_color(self) -> ManimColor:
        return self._background_color

    @background_color.setter
    def background_color(self, color: ManimColor) -> None:
        self._background_color = color
        self.init_background()

    @property
    def background_opacity(self) -> float:
        return self._background_opacity

    @background_opacity.setter
    def background_opacity(self, alpha: float) -> None:
        self._background_opacity = alpha
        self.init_background()

    def type_or_raise(
        self, mobject: Mobject
    ) -> type[VMobject] | type[PMobject] | type[AbstractImageMobject] | type[Mobject]:
        """Return the type of mobject, if it is a type that can be rendered.

        If `mobject` is an instance of a class that inherits from a class that
        can be rendered, return the super class.  For example, an instance of a
        Square is also an instance of VMobject, and these can be rendered.
        Therefore, `type_or_raise(Square())` returns True.

        Parameters
        ----------
        mobject
            The object to take the type of.

        Notes
        -----
        For a list of classes that can currently be rendered, see :meth:`display_funcs`.

        Returns
        -------
        Type[:class:`~.Mobject`]
            The type of mobjects, if it can be rendered.

        Raises
        ------
        :exc:`TypeError`
            When mobject is not an instance of a class that can be rendered.
        """
        from ..mobject.types.image_mobject import AbstractImageMobject

        self.display_funcs: dict[
            type[Mobject], Callable[[list[Mobject], PixelArray], Any]
        ] = {
            VMobject: self.display_multiple_vectorized_mobjects,  # type: ignore[dict-item]
            PMobject: self.display_multiple_point_cloud_mobjects,
            AbstractImageMobject: self.display_multiple_image_mobjects,
            Mobject: lambda batch, pa: batch,  # Do nothing
        }
        # We have to check each type in turn because we are dealing with
        # super classes.  For example, if square = Square(), then
        # type(square) != VMobject, but isinstance(square, VMobject) == True.
        for _type in self.display_funcs:
            if isinstance(mobject, _type):
                return _type
        raise TypeError(f"Displaying an object of class {_type} is not supported")

    def reset_pixel_shape(self, new_height: float, new_width: float) -> None:
        """This method resets the height and width
        of a single pixel to the passed new_height and new_width.

        Parameters
        ----------
        new_height
            The new height of the entire scene in pixels
        new_width
            The new width of the entire scene in pixels
        """
        self.pixel_width = new_width
        self.pixel_height = new_height
        self.init_background()
        self.resize_frame_shape()
        self.reset()

    def resize_frame_shape(self, fixed_dimension: int = 0) -> None:
        """
        Changes frame_shape to match the aspect ratio
        of the pixels, where fixed_dimension determines
        whether frame_height or frame_width
        remains fixed while the other changes accordingly.

        Parameters
        ----------
        fixed_dimension
            If 0, height is scaled with respect to width
            else, width is scaled with respect to height.
        """
        pixel_height = self.pixel_height
        pixel_width = self.pixel_width
        frame_height = self.frame_height
        frame_width = self.frame_width
        aspect_ratio = pixel_width / pixel_height
        if fixed_dimension == 0:
            frame_height = frame_width / aspect_ratio
        else:
            frame_width = aspect_ratio * frame_height
        self.frame_height = frame_height
        self.frame_width = frame_width

    def init_background(self) -> None:
        """Initialize the background.
        If self.background_image is the path of an image
        the image is set as background; else, the default
        background color fills the background.
        """
        height = self.pixel_height
        width = self.pixel_width
        if self.background_image is not None:
            path = get_full_raster_image_path(self.background_image)
            image = Image.open(path).convert(self.image_mode)
            # TODO, how to gracefully handle backgrounds
            # with different sizes?
            self.background = np.array(image)[:height, :width]
            self.background = self.background.astype(self.pixel_array_dtype)
        else:
            background_rgba = color_to_int_rgba(
                self.background_color,
                self.background_opacity,
            )
            self.background = np.zeros(
                (height, width, self.n_channels),
                dtype=self.pixel_array_dtype,
            )
            self.background[:, :] = background_rgba

    def get_image(
        self, pixel_array: PixelArray | list | tuple | None = None
    ) -> Image.Image:
        """Returns an image from the passed
        pixel array, or from the current frame
        if the passed pixel array is none.

        Parameters
        ----------
        pixel_array
            The pixel array from which to get an image, by default None

        Returns
        -------
        PIL.Image.Image
            The PIL image of the array.
        """
        if pixel_array is None:
            pixel_array = self.pixel_array
        return Image.fromarray(pixel_array, mode=self.image_mode)

    def convert_pixel_array(
        self, pixel_array: PixelArray | list | tuple, convert_from_floats: bool = False
    ) -> PixelArray:
        """Converts a pixel array from values that have floats in then
        to proper RGB values.

        Parameters
        ----------
        pixel_array
            Pixel array to convert.
        convert_from_floats
            Whether or not to convert float values to ints, by default False

        Returns
        -------
        np.array
            The new, converted pixel array.
        """
        retval = np.array(pixel_array)
        if convert_from_floats:
            retval = np.apply_along_axis(
                lambda f: (f * self.rgb_max_val).astype(self.pixel_array_dtype),
                2,
                retval,
            )
        return retval

    def set_pixel_array(
        self, pixel_array: PixelArray | list | tuple, convert_from_floats: bool = False
    ) -> None:
        """Sets the pixel array of the camera to the passed pixel array.

        Parameters
        ----------
        pixel_array
            The pixel array to convert and then set as the camera's pixel array.
        convert_from_floats
            Whether or not to convert float values to proper RGB values, by default False
        """
        converted_array: PixelArray = self.convert_pixel_array(
            pixel_array, convert_from_floats
        )
        if not (
            hasattr(self, "pixel_array")
            and self.pixel_array.shape == converted_array.shape
        ):
            self.pixel_array: PixelArray = converted_array
        else:
            # Set in place
            self.pixel_array[:, :, :] = converted_array[:, :, :]

    def set_background(
        self, pixel_array: PixelArray | list | tuple, convert_from_floats: bool = False
    ) -> None:
        """Sets the background to the passed pixel_array after converting
        to valid RGB values.

        Parameters
        ----------
        pixel_array
            The pixel array to set the background to.
        convert_from_floats
            Whether or not to convert floats values to proper RGB valid ones, by default False
        """
        self.background = self.convert_pixel_array(pixel_array, convert_from_floats)

    # TODO, this should live in utils, not as a method of Camera
    def make_background_from_func(
        self, coords_to_colors_func: Callable[[np.ndarray], np.ndarray]
    ) -> PixelArray:
        """
        Makes a pixel array for the background by using coords_to_colors_func to determine each pixel's color. Each input
        pixel's color. Each input to coords_to_colors_func is an (x, y) pair in space (in ordinary space coordinates; not
        pixel coordinates), and each output is expected to be an RGBA array of 4 floats.

        Parameters
        ----------
        coords_to_colors_func
            The function whose input is an (x,y) pair of coordinates and
            whose return values must be the colors for that point

        Returns
        -------
        np.array
            The pixel array which can then be passed to set_background.
        """
        logger.info("Starting set_background")
        coords = self.get_coords_of_all_pixels()
        new_background = np.apply_along_axis(coords_to_colors_func, 2, coords)
        logger.info("Ending set_background")

        return self.convert_pixel_array(new_background, convert_from_floats=True)

    def set_background_from_func(
        self, coords_to_colors_func: Callable[[np.ndarray], np.ndarray]
    ) -> None:
        """
        Sets the background to a pixel array using coords_to_colors_func to determine each pixel's color. Each input
        pixel's color. Each input to coords_to_colors_func is an (x, y) pair in space (in ordinary space coordinates; not
        pixel coordinates), and each output is expected to be an RGBA array of 4 floats.

        Parameters
        ----------
        coords_to_colors_func
            The function whose input is an (x,y) pair of coordinates and
            whose return values must be the colors for that point
        """
        self.set_background(self.make_background_from_func(coords_to_colors_func))

    def reset(self) -> Self:
        """Resets the camera's pixel array
        to that of the background

        Returns
        -------
        Camera
            The camera object after setting the pixel array.
        """
        self.set_pixel_array(self.background)
        return self

    def set_frame_to_background(self, background: PixelArray) -> None:
        self.set_pixel_array(background)

    ####

    def get_mobjects_to_display(
        self,
        mobjects: Iterable[Mobject],
        include_submobjects: bool = True,
        excluded_mobjects: list | None = None,
    ) -> list[Mobject]:
        """Used to get the list of mobjects to display
        with the camera.

        Parameters
        ----------
        mobjects
            The Mobjects
        include_submobjects
            Whether or not to include the submobjects of mobjects, by default True
        excluded_mobjects
            Any mobjects to exclude, by default None

        Returns
        -------
        list
            list of mobjects
        """
        if include_submobjects:
            mobjects = extract_mobject_family_members(
                mobjects,
                use_z_index=self.use_z_index,
                only_those_with_points=True,
            )
            if excluded_mobjects:
                all_excluded = extract_mobject_family_members(
                    excluded_mobjects,
                    use_z_index=self.use_z_index,
                )
                mobjects = list_difference_update(mobjects, all_excluded)
        return list(mobjects)

    def is_in_frame(self, mobject: Mobject) -> bool:
        """Checks whether the passed mobject is in
        frame or not.

        Parameters
        ----------
        mobject
            The mobject for which the checking needs to be done.

        Returns
        -------
        bool
            True if in frame, False otherwise.
        """
        fc = self.frame_center
        fh = self.frame_height
        fw = self.frame_width
        return not reduce(
            op.or_,
            [
                mobject.get_right()[0] < fc[0] - fw / 2,
                mobject.get_bottom()[1] > fc[1] + fh / 2,
                mobject.get_left()[0] > fc[0] + fw / 2,
                mobject.get_top()[1] < fc[1] - fh / 2,
            ],
        )

    def capture_mobject(self, mobject: Mobject, **kwargs: Any) -> None:
        """Capture mobjects by storing it in :attr:`pixel_array`.

        This is a single-mobject version of :meth:`capture_mobjects`.

        Parameters
        ----------
        mobject
            Mobject to capture.

        kwargs
            Keyword arguments to be passed to :meth:`get_mobjects_to_display`.

        """
        return self.capture_mobjects([mobject], **kwargs)

    def capture_mobjects(self, mobjects: Iterable[Mobject], **kwargs: Any) -> None:
        """Capture mobjects by printing them on :attr:`pixel_array`.

        This is the essential function that converts the contents of a Scene
        into an array, which is then converted to an image or video.

        Parameters
        ----------
        mobjects
            Mobjects to capture.

        kwargs
            Keyword arguments to be passed to :meth:`get_mobjects_to_display`.

        Notes
        -----
        For a list of classes that can currently be rendered, see :meth:`display_funcs`.

        """
        # The mobjects will be processed in batches (or runs) of mobjects of
        # the same type.  That is, if the list mobjects contains objects of
        # types [VMobject, VMobject, VMobject, PMobject, PMobject, VMobject],
        # then they will be captured in three batches: [VMobject, VMobject,
        # VMobject], [PMobject, PMobject], and [VMobject].  This must be done
        # without altering their order.  it.groupby computes exactly this
        # partition while at the same time preserving order.
        mobjects = self.get_mobjects_to_display(mobjects, **kwargs)
        for group_type, group in it.groupby(mobjects, self.type_or_raise):
            self.display_funcs[group_type](list(group), self.pixel_array)

    # Methods associated with svg rendering

    # NOTE: None of the methods below have been mentioned outside of their definitions. Their DocStrings are not as
    # detailed as possible.

    def get_cached_cairo_context(self, pixel_array: PixelArray) -> cairo.Context | None:
        """Returns the cached cairo context of the passed
        pixel array if it exists, and None if it doesn't.

        Parameters
        ----------
        pixel_array
            The pixel array to check.

        Returns
        -------
        cairo.Context
            The cached cairo context.
        """
        return self.pixel_array_to_cairo_context.get(id(pixel_array), None)

    def cache_cairo_context(self, pixel_array: PixelArray, ctx: cairo.Context) -> None:
        """Caches the passed Pixel array into a Cairo Context

        Parameters
        ----------
        pixel_array
            The pixel array to cache
        ctx
            The context to cache it into.
        """
        self.pixel_array_to_cairo_context[id(pixel_array)] = ctx

    def get_cairo_context(self, pixel_array: PixelArray) -> cairo.Context:
        """Returns the cairo context for a pixel array after
        caching it to self.pixel_array_to_cairo_context
        If that array has already been cached, it returns the
        cached version instead.

        Parameters
        ----------
        pixel_array
            The Pixel array to get the cairo context of.

        Returns
        -------
        cairo.Context
            The cairo context of the pixel array.
        """
        cached_ctx = self.get_cached_cairo_context(pixel_array)
        if cached_ctx:
            return cached_ctx
        pw = self.pixel_width
        ph = self.pixel_height
        fw = self.frame_width
        fh = self.frame_height
        fc = self.frame_center
        surface = cairo.ImageSurface.create_for_data(
            pixel_array.data,
            cairo.FORMAT_ARGB32,
            pw,
            ph,
        )
        ctx = cairo.Context(surface)
        ctx.scale(pw, ph)
        ctx.set_matrix(
            cairo.Matrix(
                (pw / fw),
                0,
                0,
                -(ph / fh),
                (pw / 2) - fc[0] * (pw / fw),
                (ph / 2) + fc[1] * (ph / fh),
            ),
        )
        self.cache_cairo_context(pixel_array, ctx)
        return ctx

    def display_multiple_vectorized_mobjects(
        self, vmobjects: list[VMobject], pixel_array: PixelArray
    ) -> None:
        """Displays multiple VMobjects in the pixel_array

        Parameters
        ----------
        vmobjects
            list of VMobjects to display
        pixel_array
            The pixel array
        """
        if len(vmobjects) == 0:
            return
        batch_image_pairs = it.groupby(vmobjects, lambda vm: vm.get_background_image())
        for image, batch in batch_image_pairs:
            if image:
                self.display_multiple_background_colored_vmobjects(batch, pixel_array)
            else:
                self.display_multiple_non_background_colored_vmobjects(
                    batch,
                    pixel_array,
                )

    def display_multiple_non_background_colored_vmobjects(
        self, vmobjects: Iterable[VMobject], pixel_array: PixelArray
    ) -> None:
        """Displays multiple VMobjects in the cairo context, as long as they don't have
        background colors.

        Parameters
        ----------
        vmobjects
            list of the VMobjects
        pixel_array
            The Pixel array to add the VMobjects to.
        """
        ctx = self.get_cairo_context(pixel_array)
        for vmobject in vmobjects:
            self.display_vectorized(vmobject, ctx)

    def display_vectorized(self, vmobject: VMobject, ctx: cairo.Context) -> Self:
        """Displays a VMobject in the cairo context

        Parameters
        ----------
        vmobject
            The Vectorized Mobject to display
        ctx
            The cairo context to use.

        Returns
        -------
        Camera
            The camera object
        """
        self.set_cairo_context_path(ctx, vmobject)
        self.apply_stroke(ctx, vmobject, background=True)
        self.apply_fill(ctx, vmobject)
        self.apply_stroke(ctx, vmobject)
        return self

    def set_cairo_context_path(self, ctx: cairo.Context, vmobject: VMobject) -> Self:
        """Sets a path for the cairo context with the vmobject passed

        Parameters
        ----------
        ctx
            The cairo context
        vmobject
            The VMobject

        Returns
        -------
        Camera
            Camera object after setting cairo_context_path
        """
        points = self.transform_points_pre_display(vmobject, vmobject.points)
        # TODO, shouldn't this be handled in transform_points_pre_display?
        # points = points - self.get_frame_center()
        if len(points) == 0:
            return self

        ctx.new_path()
        subpaths = vmobject.gen_subpaths_from_points_2d(points)
        for subpath in subpaths:
            quads = vmobject.gen_cubic_bezier_tuples_from_points(subpath)
            ctx.new_sub_path()
            start = subpath[0]
            ctx.move_to(*start[:2])
            for _p0, p1, p2, p3 in quads:
                ctx.curve_to(*p1[:2], *p2[:2], *p3[:2])
            if vmobject.consider_points_equals_2d(subpath[0], subpath[-1]):
                ctx.close_path()
        return self

    def set_cairo_context_color(
        self, ctx: cairo.Context, rgbas: MatrixMN, vmobject: VMobject
    ) -> Self:
        """Sets the color of the cairo context

        Parameters
        ----------
        ctx
            The cairo context
        rgbas
            The RGBA array with which to color the context.
        vmobject
            The VMobject with which to set the color.

        Returns
        -------
        Camera
            The camera object
        """
        if len(rgbas) == 1:
            # Use reversed rgb because cairo surface is
            # encodes it in reverse order
            ctx.set_source_rgba(*rgbas[0][2::-1], rgbas[0][3])
        else:
            points = vmobject.get_gradient_start_and_end_points()
            points = self.transform_points_pre_display(vmobject, points)
            pat = cairo.LinearGradient(*it.chain(*(point[:2] for point in points)))
            step = 1.0 / (len(rgbas) - 1)
            offsets = np.arange(0, 1 + step, step)
            for rgba, offset in zip(rgbas, offsets):
                pat.add_color_stop_rgba(offset, *rgba[2::-1], rgba[3])
            ctx.set_source(pat)
        return self

    def apply_fill(self, ctx: cairo.Context, vmobject: VMobject) -> Self:
        """Fills the cairo context

        Parameters
        ----------
        ctx
            The cairo context
        vmobject
            The VMobject

        Returns
        -------
        Camera
            The camera object.
        """
        self.set_cairo_context_color(ctx, self.get_fill_rgbas(vmobject), vmobject)
        ctx.fill_preserve()
        return self

    def apply_stroke(
        self, ctx: cairo.Context, vmobject: VMobject, background: bool = False
    ) -> Self:
        """Applies a stroke to the VMobject in the cairo context.

        Parameters
        ----------
        ctx
            The cairo context
        vmobject
            The VMobject
        background
            Whether or not to consider the background when applying this
            stroke width, by default False

        Returns
        -------
        Camera
            The camera object with the stroke applied.
        """
        width = vmobject.get_stroke_width(background)
        if width == 0:
            return self
        self.set_cairo_context_color(
            ctx,
            self.get_stroke_rgbas(vmobject, background=background),
            vmobject,
        )
        ctx.set_line_width(
            width
            * self.cairo_line_width_multiple
            * (self.frame_width / self.frame_width),
            # This ensures lines have constant width as you zoom in on them.
        )
        if vmobject.joint_type != LineJointType.AUTO:
            ctx.set_line_join(LINE_JOIN_MAP[vmobject.joint_type])
        if vmobject.cap_style != CapStyleType.AUTO:
            ctx.set_line_cap(CAP_STYLE_MAP[vmobject.cap_style])
        ctx.stroke_preserve()
        return self

    def get_stroke_rgbas(
        self, vmobject: VMobject, background: bool = False
    ) -> PixelArray:
        """Gets the RGBA array for the stroke of the passed
        VMobject.

        Parameters
        ----------
        vmobject
            The VMobject
        background
            Whether or not to consider the background when getting the stroke
            RGBAs, by default False

        Returns
        -------
        np.ndarray
            The RGBA array of the stroke.
        """
        return vmobject.get_stroke_rgbas(background)

    def get_fill_rgbas(self, vmobject: VMobject) -> PixelArray:
        """Returns the RGBA array of the fill of the passed VMobject

        Parameters
        ----------
        vmobject
            The VMobject

        Returns
        -------
        np.array
            The RGBA Array of the fill of the VMobject
        """
        return vmobject.get_fill_rgbas()

    def get_background_colored_vmobject_displayer(
        self,
    ) -> BackgroundColoredVMobjectDisplayer:
        """Returns the background_colored_vmobject_displayer
        if it exists or makes one and returns it if not.

        Returns
        -------
        BackgroundColoredVMobjectDisplayer
            Object that displays VMobjects that have the same color
            as the background.
        """
        if self.background_colored_vmobject_displayer is None:
            self.background_colored_vmobject_displayer = (
                BackgroundColoredVMobjectDisplayer(self)
            )
        return self.background_colored_vmobject_displayer

    def display_multiple_background_colored_vmobjects(
        self, cvmobjects: Iterable[VMobject], pixel_array: PixelArray
    ) -> Self:
        """Displays multiple vmobjects that have the same color as the background.

        Parameters
        ----------
        cvmobjects
            List of Colored VMobjects
        pixel_array
            The pixel array.

        Returns
        -------
        Camera
            The camera object.
        """
        displayer = self.get_background_colored_vmobject_displayer()
        cvmobject_pixel_array = displayer.display(*cvmobjects)
        self.overlay_rgba_array(pixel_array, cvmobject_pixel_array)
        return self

    # Methods for other rendering

    # NOTE: Out of the following methods, only `transform_points_pre_display` and `points_to_pixel_coords` have been mentioned outside of their definitions.
    # As a result, the other methods do not have as detailed docstrings as would be preferred.

    def display_multiple_point_cloud_mobjects(
        self, pmobjects: list, pixel_array: PixelArray
    ) -> None:
        """Displays multiple PMobjects by modifying the passed pixel array.

        Parameters
        ----------
        pmobjects
            List of PMobjects
        pixel_array
            The pixel array to modify.
        """
        for pmobject in pmobjects:
            self.display_point_cloud(
                pmobject,
                pmobject.points,
                pmobject.rgbas,
                self.adjusted_thickness(pmobject.stroke_width),
                pixel_array,
            )

    def display_point_cloud(
        self,
        pmobject: PMobject,
        points: list,
        rgbas: np.ndarray,
        thickness: float,
        pixel_array: PixelArray,
    ) -> None:
        """Displays a PMobject by modifying the pixel array suitably.

        TODO: Write a description for the rgbas argument.

        Parameters
        ----------
        pmobject
            Point Cloud Mobject
        points
            The points to display in the point cloud mobject
        rgbas

        thickness
            The thickness of each point of the PMobject
        pixel_array
            The pixel array to modify.

        """
        if len(points) == 0:
            return
        pixel_coords = self.points_to_pixel_coords(pmobject, points)
        pixel_coords = self.thickened_coordinates(pixel_coords, thickness)
        rgba_len = pixel_array.shape[2]

        rgbas = (self.rgb_max_val * rgbas).astype(self.pixel_array_dtype)
        target_len = len(pixel_coords)
        factor = target_len // len(rgbas)
        rgbas = np.array([rgbas] * factor).reshape((target_len, rgba_len))

        on_screen_indices = self.on_screen_pixels(pixel_coords)
        pixel_coords = pixel_coords[on_screen_indices]
        rgbas = rgbas[on_screen_indices]

        ph = self.pixel_height
        pw = self.pixel_width

        flattener = np.array([1, pw], dtype="int")
        flattener = flattener.reshape((2, 1))
        indices = np.dot(pixel_coords, flattener)[:, 0]
        indices = indices.astype("int")

        new_pa = pixel_array.reshape((ph * pw, rgba_len))
        new_pa[indices] = rgbas
        pixel_array[:, :] = new_pa.reshape((ph, pw, rgba_len))

    def display_multiple_image_mobjects(
        self, image_mobjects: list, pixel_array: np.ndarray
    ) -> None:
        """Displays multiple image mobjects by modifying the passed pixel_array.

        Parameters
        ----------
        image_mobjects
            list of ImageMobjects
        pixel_array
            The pixel array to modify.
        """
        for image_mobject in image_mobjects:
            self.display_image_mobject(image_mobject, pixel_array)

    def display_image_mobject(
        self, image_mobject: AbstractImageMobject, pixel_array: np.ndarray
    ) -> None:
        """Displays an ImageMobject by changing the pixel_array suitably.

        Parameters
        ----------
        image_mobject
            The imageMobject to display
        pixel_array
            The Pixel array to put the imagemobject in.
        """
        corner_coords = self.points_to_pixel_coords(image_mobject, image_mobject.points)
        ul_coords, ur_coords, dl_coords, _ = corner_coords
        right_vect = ur_coords - ul_coords
        down_vect = dl_coords - ul_coords
        center_coords = ul_coords + (right_vect + down_vect) / 2

        sub_image = Image.fromarray(image_mobject.get_pixel_array(), mode="RGBA")

        # Reshape
        pixel_width = max(int(pdist([ul_coords, ur_coords]).item()), 1)
        pixel_height = max(int(pdist([ul_coords, dl_coords]).item()), 1)
        sub_image = sub_image.resize(
            (pixel_width, pixel_height),
            resample=image_mobject.resampling_algorithm,
        )

        # Rotate
        angle = angle_of_vector(right_vect)
        adjusted_angle = -int(360 * angle / TAU)
        if adjusted_angle != 0:
            sub_image = sub_image.rotate(
                adjusted_angle,
                resample=image_mobject.resampling_algorithm,
                expand=1,
            )

        # TODO, there is no accounting for a shear...

        # Paste into an image as large as the camera's pixel array
        full_image = Image.fromarray(
            np.zeros((self.pixel_height, self.pixel_width)),
            mode="RGBA",
        )
        new_ul_coords = center_coords - np.array(sub_image.size) / 2
        new_ul_coords = new_ul_coords.astype(int)
        full_image.paste(
            sub_image,
            box=(
                new_ul_coords[0],
                new_ul_coords[1],
                new_ul_coords[0] + sub_image.size[0],
                new_ul_coords[1] + sub_image.size[1],
            ),
        )
        # Paint on top of existing pixel array
        self.overlay_PIL_image(pixel_array, full_image)

    def overlay_rgba_array(
        self, pixel_array: np.ndarray, new_array: np.ndarray
    ) -> None:
        """Overlays an RGBA array on top of the given Pixel array.

        Parameters
        ----------
        pixel_array
            The original pixel array to modify.
        new_array
            The new pixel array to overlay.
        """
        self.overlay_PIL_image(pixel_array, self.get_image(new_array))

    def overlay_PIL_image(self, pixel_array: np.ndarray, image: Image) -> None:
        """Overlays a PIL image on the passed pixel array.

        Parameters
        ----------
        pixel_array
            The Pixel array
        image
            The Image to overlay.
        """
        pixel_array[:, :] = np.array(
            Image.alpha_composite(self.get_image(pixel_array), image),
            dtype="uint8",
        )

    def adjust_out_of_range_points(self, points: np.ndarray) -> np.ndarray:
        """If any of the points in the passed array are out of
        the viable range, they are adjusted suitably.

        Parameters
        ----------
        points
            The points to adjust

        Returns
        -------
        np.array
            The adjusted points.
        """
        if not np.any(points > self.max_allowable_norm):
            return points
        norms = np.apply_along_axis(np.linalg.norm, 1, points)
        violator_indices = norms > self.max_allowable_norm
        violators = points[violator_indices, :]
        violator_norms = norms[violator_indices]
        reshaped_norms = np.repeat(
            violator_norms.reshape((len(violator_norms), 1)),
            points.shape[1],
            1,
        )
        rescaled = self.max_allowable_norm * violators / reshaped_norms
        points[violator_indices] = rescaled
        return points

    def transform_points_pre_display(
        self,
        mobject: Mobject,
        points: Point3D_Array,
    ) -> Point3D_Array:  # TODO: Write more detailed docstrings for this method.
        # NOTE: There seems to be an unused argument `mobject`.

        # Subclasses (like ThreeDCamera) may want to
        # adjust points further before they're shown
        if not np.all(np.isfinite(points)):
            # TODO, print some kind of warning about
            # mobject having invalid points?
            points = np.zeros((1, 3))
        return points

    def points_to_pixel_coords(
        self,
        mobject: Mobject,
        points: np.ndarray,
    ) -> np.ndarray:  # TODO: Write more detailed docstrings for this method.
        points = self.transform_points_pre_display(mobject, points)
        shifted_points = points - self.frame_center

        result = np.zeros((len(points), 2))
        pixel_height = self.pixel_height
        pixel_width = self.pixel_width
        frame_height = self.frame_height
        frame_width = self.frame_width
        width_mult = pixel_width / frame_width
        width_add = pixel_width / 2
        height_mult = pixel_height / frame_height
        height_add = pixel_height / 2
        # Flip on y-axis as you go
        height_mult *= -1

        result[:, 0] = shifted_points[:, 0] * width_mult + width_add
        result[:, 1] = shifted_points[:, 1] * height_mult + height_add
        return result.astype("int")

    def on_screen_pixels(self, pixel_coords: np.ndarray) -> PixelArray:
        """Returns array of pixels that are on the screen from a given
        array of pixel_coordinates

        Parameters
        ----------
        pixel_coords
            The pixel coords to check.

        Returns
        -------
        np.array
            The pixel coords on screen.
        """
        return reduce(
            op.and_,
            [
                pixel_coords[:, 0] >= 0,
                pixel_coords[:, 0] < self.pixel_width,
                pixel_coords[:, 1] >= 0,
                pixel_coords[:, 1] < self.pixel_height,
            ],
        )

    def adjusted_thickness(self, thickness: float) -> float:
        """Computes the adjusted stroke width for a zoomed camera.

        Parameters
        ----------
        thickness
            The stroke width of a mobject.

        Returns
        -------
        float
            The adjusted stroke width that reflects zooming in with
            the camera.
        """
        # TODO: This seems...unsystematic
        big_sum: float = op.add(config["pixel_height"], config["pixel_width"])
        this_sum: float = op.add(self.pixel_height, self.pixel_width)
        factor = big_sum / this_sum
        return 1 + (thickness - 1) * factor

    def get_thickening_nudges(self, thickness: float) -> PixelArray:
        """Determine a list of vectors used to nudge
        two-dimensional pixel coordinates.

        Parameters
        ----------
        thickness

        Returns
        -------
        np.array

        """
        thickness = int(thickness)
        _range = list(range(-thickness // 2 + 1, thickness // 2 + 1))
        return np.array(list(it.product(_range, _range)))

    def thickened_coordinates(
        self, pixel_coords: np.ndarray, thickness: float
    ) -> PixelArray:
        """Returns thickened coordinates for a passed array of pixel coords and
        a thickness to thicken by.

        Parameters
        ----------
        pixel_coords
            Pixel coordinates
        thickness
            Thickness

        Returns
        -------
        np.array
            Array of thickened pixel coords.
        """
        nudges = self.get_thickening_nudges(thickness)
        pixel_coords = np.array([pixel_coords + nudge for nudge in nudges])
        size = pixel_coords.size
        return pixel_coords.reshape((size // 2, 2))

    # TODO, reimplement using cairo matrix
    def get_coords_of_all_pixels(self) -> PixelArray:
        """Returns the cartesian coordinates of each pixel.

        Returns
        -------
        np.ndarray
            The array of cartesian coordinates.
        """
        # These are in x, y order, to help me keep things straight
        full_space_dims = np.array([self.frame_width, self.frame_height])
        full_pixel_dims = np.array([self.pixel_width, self.pixel_height])

        # These are addressed in the same y, x order as in pixel_array, but the values in them
        # are listed in x, y order
        uncentered_pixel_coords = np.indices([self.pixel_height, self.pixel_width])[
            ::-1
        ].transpose(1, 2, 0)
        uncentered_space_coords = (
            uncentered_pixel_coords * full_space_dims
        ) / full_pixel_dims
        # Could structure above line's computation slightly differently, but figured (without much
        # thought) multiplying by frame_shape first, THEN dividing by pixel_shape, is probably
        # better than the other order, for avoiding underflow quantization in the division (whereas
        # overflow is unlikely to be a problem)

        centered_space_coords = uncentered_space_coords - (full_space_dims / 2)

        # Have to also flip the y coordinates to account for pixel array being listed in
        # top-to-bottom order, opposite of screen coordinate convention
        centered_space_coords = centered_space_coords * (1, -1)

        return centered_space_coords


# NOTE: The methods of the following class have not been mentioned outside of their definitions.
# Their DocStrings are not as detailed as preferred.
class BackgroundColoredVMobjectDisplayer:
    """Auxiliary class that handles displaying vectorized mobjects with
    a set background image.

    Parameters
    ----------
    camera
        Camera object to use.
    """

    def __init__(self, camera: Camera):
        self.camera = camera
        self.file_name_to_pixel_array_map: dict[str, PixelArray] = {}
        self.pixel_array = np.array(camera.pixel_array)
        self.reset_pixel_array()

    def reset_pixel_array(self) -> None:
        self.pixel_array[:, :] = 0

    def resize_background_array(
        self,
        background_array: PixelArray,
        new_width: float,
        new_height: float,
        mode: str = "RGBA",
    ) -> PixelArray:
        """Resizes the pixel array representing the background.

        Parameters
        ----------
        background_array
            The pixel
        new_width
            The new width of the background
        new_height
            The new height of the background
        mode
            The PIL image mode, by default "RGBA"

        Returns
        -------
        np.array
            The numpy pixel array of the resized background.
        """
        image = Image.fromarray(background_array)
        image = image.convert(mode)
        resized_image = image.resize((new_width, new_height))
        return np.array(resized_image)

    def resize_background_array_to_match(
        self, background_array: PixelArray, pixel_array: PixelArray
    ) -> PixelArray:
        """Resizes the background array to match the passed pixel array.

        Parameters
        ----------
        background_array
            The prospective pixel array.
        pixel_array
            The pixel array whose width and height should be matched.

        Returns
        -------
        np.array
            The resized background array.
        """
        height, width = pixel_array.shape[:2]
        mode = "RGBA" if pixel_array.shape[2] == 4 else "RGB"
        return self.resize_background_array(background_array, width, height, mode)

    def get_background_array(
        self, image: Image.Image | pathlib.Path | str
    ) -> PixelArray:
        """Gets the background array that has the passed file_name.

        Parameters
        ----------
        image
            The background image or its file name.

        Returns
        -------
        np.ndarray
            The pixel array of the image.
        """
        image_key = str(image)

        if image_key in self.file_name_to_pixel_array_map:
            return self.file_name_to_pixel_array_map[image_key]
        if isinstance(image, str):
            full_path = get_full_raster_image_path(image)
            image = Image.open(full_path)
        back_array = np.array(image)

        pixel_array = self.pixel_array
        if not np.all(pixel_array.shape == back_array.shape):
            back_array = self.resize_background_array_to_match(back_array, pixel_array)

        self.file_name_to_pixel_array_map[image_key] = back_array
        return back_array

    def display(self, *cvmobjects: VMobject) -> PixelArray | None:
        """Displays the colored VMobjects.

        Parameters
        ----------
        *cvmobjects
            The VMobjects

        Returns
        -------
        np.array
            The pixel array with the `cvmobjects` displayed.
        """
        batch_image_pairs = it.groupby(cvmobjects, lambda cv: cv.get_background_image())
        curr_array = None
        for image, batch in batch_image_pairs:
            background_array = self.get_background_array(image)
            pixel_array = self.pixel_array
            self.camera.display_multiple_non_background_colored_vmobjects(
                batch,
                pixel_array,
            )
            new_array = np.array(
                (background_array * pixel_array.astype("float") / 255),
                dtype=self.camera.pixel_array_dtype,
            )
            if curr_array is None:
                curr_array = new_array
            else:
                curr_array = np.maximum(curr_array, new_array)
            self.reset_pixel_array()
        return curr_array<|MERGE_RESOLUTION|>--- conflicted
+++ resolved
@@ -10,11 +10,7 @@
 import pathlib
 from collections.abc import Callable, Iterable
 from functools import reduce
-<<<<<<< HEAD
-from typing import Any
-=======
-from typing import TYPE_CHECKING, Any, Callable
->>>>>>> 2d8d81c2
+from typing import TYPE_CHECKING, Any
 
 import cairo
 import numpy as np
