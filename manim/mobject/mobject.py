--- conflicted
+++ resolved
@@ -125,27 +125,14 @@
         self.generate_points()
         self.init_colors()
 
-<<<<<<< HEAD
-    def _assert_valid_submobjects(self, submobjects: list[Mobject]) -> None:
-        """Check that all submobjects are actually values of type Mobject, and
-        that none of them is ``self`` (a :class:`Mobject` cannot contain
-        itself).
-=======
     def _assert_valid_submobjects(self, submobjects: Iterable[Mobject]) -> Self:
         """Check that all submobjects are actually instances of
         :class:`Mobject`, and that none of them is ``self`` (a
         :class:`Mobject` cannot contain itself).
->>>>>>> 0d67dcdc
 
         This is an auxiliary function called when adding Mobjects to the
         :attr:`submobjects` list.
 
-<<<<<<< HEAD
-        Parameters
-        ----------
-        submobjects
-            The list containing values which should be Mobjects.
-=======
         This function is intended to be overridden by subclasses such as
         :class:`VMobject`, which should assert that only other VMobjects
         may be added into it.
@@ -159,7 +146,6 @@
         -------
         :class:`Mobject`
             The Mobject itself.
->>>>>>> 0d67dcdc
 
         Raises
         ------
@@ -169,35 +155,10 @@
             If there was an attempt to add a :class:`Mobject` as its own
             submobject.
         """
-<<<<<<< HEAD
-        self._assert_valid_submobjects_internal(submobjects, Mobject)
+        return self._assert_valid_submobjects_internal(submobjects, Mobject)
 
     def _assert_valid_submobjects_internal(
-        self, submobjects: list[Mobject], mob_class: type
-    ):
-        for submob in submobjects:
-            if not isinstance(submob, mob_class):
-                raise TypeError(f"All submobjects must be of type {mob_class.__name__}")
-            if submob is self:
-                raise ValueError("Mobject cannot contain self")
-
-    @property
-    def submobjects(self) -> list[Mobject]:
-        return self._submobjects
-
-    @submobjects.setter
-    def submobjects(self, new_submobjects: list[Mobject]) -> None:
-        self._assert_valid_submobjects(new_submobjects)
-        self._submobjects = new_submobjects
-        for submob in new_submobjects:
-            if self not in submob.parents:
-                submob.parents.append(self)
-        self.note_changed_family()
-=======
-        return self._assert_valid_submobjects_internal(submobjects, Mobject)
-
-    def _assert_valid_submobjects_internal(
-        self, submobjects: list[Mobject], mob_class: type[Mobject]
+        self, submobjects: Iterable[Mobject], mob_class: type[Mobject]
     ) -> Self:
         for i, submob in enumerate(submobjects):
             if not isinstance(submob, mob_class):
@@ -220,7 +181,19 @@
                     f"itself (at index {i})."
                 )
         return self
->>>>>>> 0d67dcdc
+
+    @property
+    def submobjects(self) -> list[Mobject]:
+        return self._submobjects
+
+    @submobjects.setter
+    def submobjects(self, new_submobjects: list[Mobject]) -> None:
+        self._assert_valid_submobjects(new_submobjects)
+        self._submobjects = new_submobjects
+        for submob in new_submobjects:
+            if self not in submob.parents:
+                submob.parents.append(self)
+        self.note_changed_family()
 
     @classmethod
     def animation_override_for(
@@ -553,6 +526,7 @@
 
         """
         self._assert_valid_submobjects(mobjects)
+        self._assert_valid_submobjects(mobjects)
         unique_mobjects = remove_list_redundancies(mobjects)
         if len(mobjects) != len(unique_mobjects):
             logger.warning(
@@ -583,10 +557,7 @@
             The mobject to be inserted.
         """
         self._assert_valid_submobjects([mobject])
-<<<<<<< HEAD
         # TODO: should verify that subsequent submobjects are not repeated
-=======
->>>>>>> 0d67dcdc
         self.submobjects.insert(index, mobject)
         if self not in mobject.parents:
             mobject.parents.append(self)
