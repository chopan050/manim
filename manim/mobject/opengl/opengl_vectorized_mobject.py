--- conflicted
+++ resolved
@@ -1060,19 +1060,10 @@
         float
             The length of the :class:`OpenGLVMobject`.
         """
-<<<<<<< HEAD
-
         if n_sample_points is None:
             n_sample_points = 4 * self.get_num_curves() + 1
         points = np.array(
             [self.point_from_proportion(a) for a in np.linspace(0, 1, n_sample_points)]
-=======
-        return np.sum(
-            length
-            for _, length in self.get_curve_functions_with_lengths(
-                sample_points=sample_points_per_curve,
-            )
->>>>>>> 74f79a42
         )
         diffs = points[1:] - points[:-1]
         norms = np.array([get_norm(d) for d in diffs])
@@ -1239,7 +1230,6 @@
         np.ndarray
             Points generated.
         """
-
         if len(points) == 1:
             nppc = self.n_points_per_curve
             return np.repeat(points, nppc * n, 0)
