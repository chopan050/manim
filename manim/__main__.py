--- conflicted
+++ resolved
@@ -3,28 +3,16 @@
 import sys
 import traceback
 
-<<<<<<< HEAD
 from manim import constants, logger, console, config, file_writer_config
 from manim import Scene
 from manim.utils.module_ops import (
-=======
-from . import logger, file_writer_config
-from .config.config import camera_config, args
-from .config import cfg_subcmds
-from .utils.module_ops import (
->>>>>>> d586b115
     get_module,
     get_scene_classes_from_module,
     get_scenes_to_render,
 )
-<<<<<<< HEAD
 from manim.utils.file_ops import open_file as open_media_file
 from manim.grpc.impl import frame_server_impl
 from manim.config.main_utils import *
-=======
-from .utils.file_ops import open_file as open_media_file
-from .grpc.impl import frame_server_impl
->>>>>>> d586b115
 
 
 def open_file_if_needed(file_writer):
