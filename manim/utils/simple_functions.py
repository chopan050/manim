--- conflicted
+++ resolved
@@ -114,20 +114,6 @@
     return a
 
 
-<<<<<<< HEAD
-def fdiv(a: float, b: float, zero_over_zero_value: float | None = None) -> float:
-    if zero_over_zero_value is not None:
-        out = np.full_like(a, zero_over_zero_value)
-        where = np.logical_or(a != 0, b != 0)
-    else:
-        out = None
-        where = True
-
-    return np.true_divide(a, b, out=out, where=where)
-
-
-=======
->>>>>>> f1ce5122
 def sigmoid(x: float) -> float:
     r"""Returns the output of the logistic function.
 
