"""Utility functions for continuous animation of mobjects."""

from __future__ import annotations

__all__ = [
    "always",
    "f_always",
    "always_redraw",
    "turn_animation_into_updater",
    "cycle_animation",
]


import inspect
from typing import TYPE_CHECKING, Any, Callable, TypeVar, cast

import numpy as np

from manim.mobject.opengl.opengl_mobject import OpenGLMobject

if TYPE_CHECKING:
    import types

    from typing_extensions import Concatenate, ParamSpec, TypeIs

    from manim.animation.protocol import MobjectAnimation

    P = ParamSpec("P")


M = TypeVar("M", bound=OpenGLMobject)


# TODO: figure out how to typehint as MethodType[OpenGLMobject] to avoid the cast
# madness in always/f_always
def is_mobject_method(method: Callable[..., Any]) -> TypeIs[types.MethodType]:
    return inspect.ismethod(method) and isinstance(method.__self__, OpenGLMobject)


def always(
    method: Callable[Concatenate[M, P], object], *args: P.args, **kwargs: P.kwargs
) -> M:
    if not is_mobject_method(method):
        raise ValueError("always must take a method of a Mobject")
    mobject = cast(M, method.__self__)
    func = method.__func__
    mobject.add_updater(lambda m: func(m, *args, **kwargs))
    return mobject


def f_always(
    method: Callable[Concatenate[M, ...], None],
    *arg_generators: Callable[[], object],
    **kwargs,
) -> M:
    """
    More functional version of always, where instead
    of taking in args, it takes in functions which output
    the relevant arguments.
    """
    if not is_mobject_method(method):
        raise ValueError("f_always must take a method of a Mobject")
    mobject = cast(M, method.__self__)
    func = method.__func__

    def updater(mob):
        args = [arg_generator() for arg_generator in arg_generators]
        func(mob, *args, **kwargs)

    mobject.add_updater(updater)
    return mobject


def always_redraw(func: Callable[[], M]) -> M:
    """Redraw the mobject constructed by a function every frame.

    This function returns a mobject with an attached updater that
    continuously regenerates the mobject according to the
    specified function.

    Parameters
    ----------
    func
        A function without (required) input arguments that returns
        a mobject.

    Examples
    --------
    .. manim:: TangentAnimation

        class TangentAnimation(Scene):
            def construct(self):
                ax = Axes()
                sine = ax.plot(np.sin, color=RED)
                alpha = ValueTracker(0)
                point = always_redraw(
                    lambda: Dot(
                        sine.point_from_proportion(alpha.get_value()),
                        color=BLUE
                    )
                )
                tangent = always_redraw(
                    lambda: TangentLine(
                        sine,
                        alpha=alpha.get_value(),
                        color=YELLOW,
                        length=4
                    )
                )
                self.add(ax, sine, point, tangent)
                self.play(alpha.animate.set_value(1), rate_func=linear, run_time=2)
    """
    mob = func()
    mob.add_updater(lambda _: mob.become(func()))
    return mob


def turn_animation_into_updater(
<<<<<<< HEAD
    animation: MobjectAnimation[M], cycle: bool = False
) -> M:
=======
    animation: Animation, cycle: bool = False, delay: float = 0, **kwargs
) -> Mobject:
>>>>>>> 953888e6
    """
    Add an updater to the animation's mobject which applies
    the interpolation and update functions of the animation

    If cycle is True, this repeats over and over.  Otherwise,
    the updater will be popped upon completion

    The ``delay`` parameter is the delay (in seconds) before the animation starts..

    Examples
    --------

    .. manim:: WelcomeToManim

        class WelcomeToManim(Scene):
            def construct(self):
                words = Text("Welcome to")
                banner = ManimBanner().scale(0.5)
                VGroup(words, banner).arrange(DOWN)

                turn_animation_into_updater(Write(words, run_time=0.9))
                self.add(words)
                self.wait(0.5)
                self.play(banner.expand(), run_time=0.5)
    """
    mobject = animation.mobject
    animation.suspend_mobject_updating = False
    animation.begin()
<<<<<<< HEAD
    total_time = 0

    def update(m: OpenGLMobject, dt: float):
        nonlocal total_time
        run_time = animation.get_run_time()
        time_ratio = total_time / run_time
        if cycle:
            alpha = time_ratio % 1
        else:
            alpha = np.clip(time_ratio, 0, 1)
            if alpha >= 1:
                animation.finish()
                m.remove_updater(update)
                return
        animation.interpolate(alpha)
        animation.update_mobjects(dt)
        total_time += dt
=======
    animation.total_time = -delay

    def update(m: Mobject, dt: float):
        if animation.total_time >= 0:
            run_time = animation.get_run_time()
            time_ratio = animation.total_time / run_time
            if cycle:
                alpha = time_ratio % 1
            else:
                alpha = np.clip(time_ratio, 0, 1)
                if alpha >= 1:
                    animation.finish()
                    m.remove_updater(update)
                    return
            animation.interpolate(alpha)
            animation.update_mobjects(dt)
        animation.total_time += dt
>>>>>>> 953888e6

    mobject.add_updater(update)
    return mobject


def cycle_animation(animation: MobjectAnimation[M], **kwargs) -> M:
    return turn_animation_into_updater(animation, cycle=True, **kwargs)<|MERGE_RESOLUTION|>--- conflicted
+++ resolved
@@ -116,13 +116,10 @@
 
 
 def turn_animation_into_updater(
-<<<<<<< HEAD
-    animation: MobjectAnimation[M], cycle: bool = False
+    animation: MobjectAnimation[M],
+    cycle: bool = False,
+    delay: float = 0,
 ) -> M:
-=======
-    animation: Animation, cycle: bool = False, delay: float = 0, **kwargs
-) -> Mobject:
->>>>>>> 953888e6
     """
     Add an updater to the animation's mobject which applies
     the interpolation and update functions of the animation
@@ -151,45 +148,27 @@
     mobject = animation.mobject
     animation.suspend_mobject_updating = False
     animation.begin()
-<<<<<<< HEAD
-    total_time = 0
 
-    def update(m: OpenGLMobject, dt: float):
+    total_time = -delay
+
+    def update(m: M, dt: float):
         nonlocal total_time
-        run_time = animation.get_run_time()
-        time_ratio = total_time / run_time
-        if cycle:
-            alpha = time_ratio % 1
-        else:
-            alpha = np.clip(time_ratio, 0, 1)
-            if alpha >= 1:
-                animation.finish()
-                m.remove_updater(update)
-                return
-        animation.interpolate(alpha)
-        animation.update_mobjects(dt)
-        total_time += dt
-=======
-    animation.total_time = -delay
-
-    def update(m: Mobject, dt: float):
-        if animation.total_time >= 0:
+        if total_time >= 0:
             run_time = animation.get_run_time()
-            time_ratio = animation.total_time / run_time
+            time_ratio = total_time / run_time
             if cycle:
                 alpha = time_ratio % 1
             else:
                 alpha = np.clip(time_ratio, 0, 1)
                 if alpha >= 1:
                     animation.finish()
-                    m.remove_updater(update)
+                    m.remove_updater(update)  # type: ignore
                     return
             animation.interpolate(alpha)
             animation.update_mobjects(dt)
-        animation.total_time += dt
->>>>>>> 953888e6
+        total_time += dt
 
-    mobject.add_updater(update)
+    mobject.add_updater(update)  # type: ignore
     return mobject
 
 
