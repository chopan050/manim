--- conflicted
+++ resolved
@@ -37,15 +37,12 @@
 from watchdog.events import DirModifiedEvent, FileModifiedEvent, FileSystemEventHandler
 from watchdog.observers import Observer
 
-<<<<<<< HEAD
+from manim import __version__
 from manim.data_structures import (
     MethodWithArgs,
     SceneInteractContinue,
     SceneInteractRerun,
 )
-=======
-from manim import __version__
->>>>>>> c1663f1a
 from manim.mobject.mobject import Mobject
 from manim.mobject.opengl.opengl_mobject import OpenGLPoint
 
@@ -1564,14 +1561,14 @@
         dpg.set_viewport_height(540)
 
         def rerun_callback(sender: Any, data: Any) -> None:
-            self.queue.put(("rerun_gui", [], {}))
+            self.queue.put(SceneInteractRerun("gui"))
 
         def continue_callback(sender: Any, data: Any) -> None:
-            self.queue.put(("exit_gui", [], {}))
+            self.queue.put(SceneInteractContinue("gui"))
 
         def scene_selection_callback(sender: Any, data: Any) -> None:
             config["scene_names"] = (dpg.get_value(sender),)
-            self.queue.put(("rerun_gui", [], {}))
+            self.queue.put(SceneInteractRerun("gui"))
 
         scene_classes = scene_classes_from_file(
             Path(config["input_file"]), full_list=True
