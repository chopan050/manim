--- conflicted
+++ resolved
@@ -34,21 +34,13 @@
 pydub = "*"
 pygments = "*"
 rich = ">=4.2.1"
-<<<<<<< HEAD
-pycairo = [
-	{ version = "^1.19", markers = "sys_platform != 'win32'"},
-	{ version = "^1.19", markers = "sys_platform == 'win32'", source="testpypi" },
-]
-pangocffi = "^0.6.0"
-pangocairocffi = "^0.3.0"
-cairocffi = "^1.1.0"
-dataclasses = {version = "^0.7", python = "~3.6"}
-=======
 pycairo = "^1.20"
 grpcio = "*"
 grpcio-tools = "*"
 watchdog = "*"
->>>>>>> de75f5d3
+pangocffi = "^0.6.0"
+pangocairocffi = "^0.3.0"
+cairocffi = "^1.1.0"
 
 [tool.poetry.dev-dependencies]
 pytest = "^6.0"
